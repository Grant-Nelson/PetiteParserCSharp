﻿using System.Text;

namespace PetiteParser.Scanner;

/// <summary>This tool is a helper object for scanners to helper keep track of locations.</summary>
sealed public class LocationHelper {

    /// <summary>The character used as line separators.</summary>
    static readonly public Rune NewLine = new('\n');

    /// <summary>The current name for the input data.</summary>
    /// <remarks>This can be set to a file path to set the name in the location of tokens.</remarks>
    public string Name { get; set; }

    /// <summary>The number of line separators from the beginning of the input.</summary>
    /// <remarks>This starts count with 1 for the first line.</remarks>
    public int LineNumber { get; set; }

    /// <summary>The offset since the last line separator.</summary>
    public int Column { get; set; }

    /// <summary>The offset from the beginning of the input.</summary>
<<<<<<< HEAD
    public int Index{ get; set; }
=======
    public int Index { get; set; }
>>>>>>> d530c7af

    /// <summary>Creates a new location helper.</summary>
    public LocationHelper() {
        this.Name = "";
        this.LineNumber = 1;
        this.Column = 0;
        this.Index = 0;
    }

    /// <summary>Creates the current location.</summary>
    public Location Location => new(this.Name, this.LineNumber, this.Column, this.Index);
<<<<<<< HEAD

=======
        
>>>>>>> d530c7af
    /// <summary>Steps location with the given rune.</summary>
    /// <param name="rune">The rune to step with.</param>
    public void Step(Rune rune) {
        this.Index++;
        this.Column++;
        if (rune == NewLine) {
            this.LineNumber++;
            this.Column = 0;
        }
    }

    /// <summary>Resets the location to the initial values.</summary>
    public void Reset() {
        this.LineNumber = 1;
        this.Column = 0;
        this.Index = 0;
    }
}<|MERGE_RESOLUTION|>--- conflicted
+++ resolved
@@ -20,11 +20,7 @@
     public int Column { get; set; }
 
     /// <summary>The offset from the beginning of the input.</summary>
-<<<<<<< HEAD
     public int Index{ get; set; }
-=======
-    public int Index { get; set; }
->>>>>>> d530c7af
 
     /// <summary>Creates a new location helper.</summary>
     public LocationHelper() {
@@ -36,11 +32,7 @@
 
     /// <summary>Creates the current location.</summary>
     public Location Location => new(this.Name, this.LineNumber, this.Column, this.Index);
-<<<<<<< HEAD
-
-=======
-        
->>>>>>> d530c7af
+    
     /// <summary>Steps location with the given rune.</summary>
     /// <param name="rune">The rune to step with.</param>
     public void Step(Rune rune) {
