--- conflicted
+++ resolved
@@ -29,11 +29,7 @@
     /// This indicates that as many conflicts in state actions as possible should be ignored.
     /// Typically this is only when there is a reduce or shift, but multiple shifts or multiple reduce can't be ignored.
     /// </param>
-<<<<<<< HEAD
-    public Parser(Grammar.Grammar grammar, Tokenizer.Tokenizer tokenizer, ILogger? log = null, bool ignoreConflicts = false) {
-=======
     public Parser(Grammar.Grammar grammar, Tokenizer.Tokenizer tokenizer, ILogger? log = null, bool ignoreConflicts = true) {
->>>>>>> d6e9eb07
         Buffered bufLog = new(log);
         PetiteParser.Grammar.Inspector.Inspector.Validate(grammar, bufLog);
         grammar = PetiteParser.Grammar.Normalizer.Normalizer.GetNormal(grammar, bufLog);
