﻿using System;
using System.Collections.Generic;

namespace PetiteParser.Diff;

/// <summary> This will perform a Wagner–Fischer on a given comparable.</summary>
/// <see cref="https://en.wikipedia.org/wiki/Wagner%E2%80%93Fischer_algorithm"/>
sealed internal class Wagner : IAlgorithm {

    /// <summary>The array to uses as a matrix.</summary>
    private int[] costs;

    /// <summary>This creates a new Wagner–Fischer diff algorithm.</summary>
    /// <param name="size">
    /// The given size is the amount of matrix space, width * height, to preallocate
    /// for the Wagner-Fischer algorithm. Use zero or less to not preallocate any matrix.
    /// </param>
    public Wagner(int size) {
        this.costs = Array.Empty<int>();
        this.allocateMatrix(size);
    }

    /// <summary>This will create the array to used for the costs matrix.</summary>
    /// <param name="size">
    /// The given size is the amount of matrix space, width * height, to preallocate
    /// for the Wagner-Fischer algorithm. Use zero or less to not preallocate any matrix.
    /// </param>
    private void allocateMatrix(int size) {
        if (size > 0) this.costs = new int[size];
    }

    /// <summary>Gets the current size of the cost matrix.</summary>
    private int costSize => this.costs?.Length ?? 0;

    /// <summary>
    /// Determines if the diff algorithm can handle a container with the amount of data
    /// inside of the given container.
    /// This algorithm's cost matrix will be auto-resize if needed so this method
    /// only indicates if the current matrix are large enough to not need reallocation.
    /// </summary>
    /// <param name="comp">The comparator containing the source data to check the size of.</param>
    /// <returns>False a larger matrix will be created to perform the diff.</returns>
    public bool NoResizeNeeded(Subcomparator comp) =>
        this.costSize >= comp.ALength*comp.BLength;

    /// <summary>Performs a diff and returns all the steps to traverse those steps.</summary>
    /// <param name="comp">The comparator containing the source data to diff.</param>
    /// <returns>The steps to take for the diff in reverse order.</returns>
    public IEnumerable<DiffStep> Diff(Subcomparator comp) {
        int size = comp.ALength*comp.BLength;
        if (this.costSize < size) this.allocateMatrix(size);
        this.setCosts(comp);
        return this.walkPath(comp);
    }

    /// <summary> 
    /// This will populate the part of the cost matrix which is needed by the given container.
    /// The costs are based off of the equality of parts in the comparable in the given container.
    /// </summary>
    /// <param name="comp">The comparator to use to fill out the costs.</param>
    private void setCosts(IComparator comp) {
        int aLen = comp.ALength;
        int bLen = comp.BLength;

        int start = comp.SubstitionCost(0, 0);
        this.costs[0] = start;

        for (int i = 1, value = start; i < aLen; i++) {
            value = IComparator.Min(value+1,
                i+comp.SubstitionCost(i, 0));
            this.costs[i] = value;
        }

        for (int j = 1, k = aLen, value = start; j < bLen; j++, k+=aLen) {
            value = IComparator.Min(value+1,
                j+comp.SubstitionCost(0, j));
            this.costs[k] = value;
        }

        for (int j = 1, k = aLen+1, k2 = 1, k3 = 0; j < bLen; j++, k++, k2++, k3++) {
            for (int i = 1, value = this.costs[k-1]; i < aLen; i++, k++, k2++, k3++) {
                value = IComparator.Min(value+1,
                    this.costs[k2]+1,
                    this.costs[k3]+comp.SubstitionCost(i, j));
                this.costs[k] = value;
            }
        }
    }

    /// <summary>
    /// This gets the cost value at the given indices.
    /// If the indices are out-of-bounds the edge cost will be returned.
    /// </summary>
    /// <param name="i">The index into the first source.</param>
    /// <param name="j">The index into the second source.</param>
    /// <param name="aLen">The length of the first source.</param>
    /// <returns>The cost at the given indices.</returns>
    private int getCost(int i, int j, int aLen) =>
        i < 0 ? j + 1 :
        j < 0 ? i + 1 :
        this.costs[i + j*aLen];

    /// <summary>
    /// This will walk through the cost matrix backwards to find the minimum Levenshtein path.
    /// The steps for this path are added to the given collector.
    /// </summary>
    /// <param name="comp">The comparator to use during the walk.</param>
    /// <returns>The steps to take for this path in reverse order.</returns>
    private IEnumerable<DiffStep> walkPath(IComparator comp) {
        int aLen = comp.ALength;
        int i = comp.ALength - 1;
        int j = comp.BLength - 1;
        while (i >= 0 && j >= 0) {
            int aCost = this.getCost(i-1, j,   aLen);
            int bCost = this.getCost(i,   j-1, aLen);
            int cCost = this.getCost(i-1, j-1, aLen);
            int minCost = IComparator.Min(aCost, bCost, cCost);

            Func<DiffStep[]>? curMove = null;
            if (aCost == minCost) {
                curMove = () => {
                    i--;
                    return new DiffStep[] { DiffStep.Removed(1) };
                };
            }

            if (bCost == minCost) {
                curMove = () => {
                    j--;
                    return new DiffStep[] { DiffStep.Added(1) };
                };
            }

            if (cCost == minCost) {
                if (comp.Equals(i, j)) {
                    curMove = () => {
                        i--;
                        j--;
                        return new DiffStep[] { DiffStep.Equal(1) };
                    };
<<<<<<< HEAD
=======

>>>>>>> d6e9eb07
                } else
                    curMove ??= () => {
                        i--;
                        j--;
                        return new DiffStep[] {
                                DiffStep.Added(1),
                                DiffStep.Removed(1),
                            };
                    };
            }

            if (curMove is null)
                throw new MissingMethodException("Failed to set current move while walking path in Wagner's algorithm.");

            foreach (DiffStep step in curMove())
                yield return step;
        }

        yield return DiffStep.Removed(i + 1);
        yield return DiffStep.Added(j + 1);
    }
}<|MERGE_RESOLUTION|>--- conflicted
+++ resolved
@@ -138,10 +138,6 @@
                         j--;
                         return new DiffStep[] { DiffStep.Equal(1) };
                     };
-<<<<<<< HEAD
-=======
-
->>>>>>> d6e9eb07
                 } else
                     curMove ??= () => {
                         i--;
