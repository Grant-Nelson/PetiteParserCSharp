<<<<<<< HEAD
﻿using System.Collections.Generic;
using System.Linq;
using System;
using PetiteParser.Formatting;

namespace PetiteParser.Diff;

/// <summary>A container for the comparator used to determine subset of the data in the comparisons.</summary>
sealed internal class Subcomparator : IComparator {

    /// <summary>The comparator to get the sources from.</summary>
    private readonly IComparator comp;

    /// <summary>The index offset to the first sources.</summary>
    private readonly int aOffset;

    /// <summary>The index offset to the second sources.</summary>
    private readonly int bOffset;

    /// <summary>Creates a new sub-comparator.</summary>
    /// <param name="comp">The comparator to contain.</param>
    /// <param name="aOffset">The index offset for the first source.</param>
    /// <param name="aLength">The first source length.</param>
    /// <param name="bOffset">The index offset for the second source.</param>
    /// <param name="bLength">The second source length.</param>
    private Subcomparator(IComparator comp, int aOffset, int aLength, int bOffset, int bLength) {
        this.comp    = comp;
        this.aOffset = aOffset;
        this.ALength = aLength;
        this.bOffset = bOffset;
        this.BLength = bLength;
    }

    /// <summary>Creates a new container for all of the full lengths of the comparator sources.</summary>
    /// <param name="comp">The comparator to contain.</param>
    public Subcomparator(IComparator comp) :
        this(comp, 0, comp.ALength, 0, comp.BLength) { }
=======
﻿using PetiteParser.Formatting;
using System;
using System.Collections.Generic;
using System.Linq;

namespace PetiteParser.Diff;

/// <summary>A container for the comparator used to determine subset of the data in the comparisons.</summary>
sealed internal class Subcomparator: IComparator {

    /// <summary>The comparator to get the sources from.</summary>
    private readonly IComparator comp;

    /// <summary>The index offset to the first sources.</summary>
    private readonly int aOffset;

    /// <summary>The index offset to the second sources.</summary>
    private readonly int bOffset;

    /// <summary>Creates a new sub-comparator.</summary>
    /// <param name="comp">The comparator to contain.</param>
    /// <param name="aOffset">The index offset for the first source.</param>
    /// <param name="aLength">The first source length.</param>
    /// <param name="bOffset">The index offset for the second source.</param>
    /// <param name="bLength">The second source length.</param>
    private Subcomparator(IComparator comp, int aOffset, int aLength, int bOffset, int bLength) {
        this.comp    = comp;
        this.aOffset = aOffset;
        this.ALength = aLength;
        this.bOffset = bOffset;
        this.BLength = bLength;
    }

    /// <summary>Creates a new container for all of the full lengths of the comparator sources.</summary>
    /// <param name="comp">The comparator to contain.</param>
    public Subcomparator(IComparator comp) :
        this(comp, 0, comp.ALength, 0,  comp.BLength) { }
>>>>>>> d530c7af

    /// <summary>Creates a new sub-comparator for a subset relative to this container's settings.</summary>
    /// <param name="aLow">The lower of the first source index offsets relative to this container's settings.</param>
    /// <param name="aHigh">The higher of the first source index offsets relative to this container's settings.</param>
    /// <param name="bLow">The lower of the second source index offsets relative to this container's settings.</param>
    /// <param name="bHigh">The higher of the second source index offsets relative to this container's settings.</param>
    /// <returns>The new sub-comparator relative to this container's settings.</returns>
<<<<<<< HEAD
    public Subcomparator Sub(int aLow, int aHigh, int bLow, int bHigh) =>
=======
    public Subcomparator? Sub(int aLow, int aHigh, int bLow, int bHigh) =>
>>>>>>> d530c7af
        new(this.comp, this.aOffset+aLow, aHigh-aLow, this.bOffset+bLow, bHigh-bLow);

    /// <summary>Gets the reversed version of this subset comparator.</summary>
    public ReverseComparator Reversed => new(this);

    /// <summary>The part of the length of the first source being compared.</summary>
    public int ALength { get; }

    /// <summary>The part of the length of the second source being compared.</summary>
    public int BLength { get; }

    /// <summary>Determines the weight of the entries in the two given indices.</summary>
    /// <param name="aIndex">The index into the first source.</param>
    /// <param name="bIndex">The index into the second source.</param>
    /// <returns>The weight of the comparison between the two entries.</returns>
    public bool Equals(int aIndex, int bIndex) =>
        this.comp.Equals(this.aOffset + aIndex, this.bOffset + bIndex);

    /// <summary>Determines the cost to remove an entry from the first source at the given index.</summary>
    /// <param name="aIndex">The index in the first source of the removed entry.</param>
    /// <returns>The value from the contained comparator at the adjusted index.</returns>
    public int RemoveCost(int aIndex) =>
        this.comp.RemoveCost(this.aOffset + aIndex);

    /// <summary>Determines the cost to add an entry from the second source at the given index.</summary>
    /// <param name="bIndex">The index in the second source of the add entry.</param>
    /// <returns>The value from the contained comparator at the adjusted index.</returns>
    public int AddCost(int bIndex) =>
        this.comp.AddCost(this.bOffset + bIndex);

    /// <summary>
    /// Determines the cost of replacing an entry from the first source
    /// with an entry from the second source at the given indices.
    /// </summary>
    /// <param name="aIndex">The index in the first source to remove via replacement.</param>
    /// <param name="bIndex">The index in the second source to add via replacement.</param>
    /// <returns>The value from the contained comparator at the adjusted indices.</returns>
    public int SubstitionCost(int aIndex, int bIndex) =>
        this.comp.SubstitionCost(this.aOffset + aIndex, this.bOffset + bIndex);

    /// <summary>This ranges across all the values in the first range in order.</summary>
    /// <returns>The enumerable for the first range.</returns>
    private IEnumerable<int> aRange() {
        for (int i = 0, j = this.aOffset; i < this.ALength; i++, j++)
            yield return j;
    }

    /// <summary>This ranges across all the values in the second range in order.</summary>
    /// <returns>The enumerable for the second range.</returns>
    private IEnumerable<int> bRange() {
        for (int i = 0, j = this.bOffset; i < this.BLength; i++, j++)
            yield return j;
    }

    /// <summary>Determines how much of the front of the sources are equal.</summary>
    /// <param name="width">The maximum possible amount of matches before having to stop.</param>
    /// <returns>The number of equal matches from the front of the sources.</returns>
    private int matchFront(int width) {
        int i = this.aOffset;
        int j = this.bOffset;
        for (int front = 0; front < width; front++) {
            if (!this.comp.Equals(i, j)) return front;
            i++;
            j++;
        }
        return width;
    }

    /// <summary>Determines how much of the back of the sources are equal.</summary>
    /// <param name="width">The maximum possible amount of matches before having to stop.</param>
    /// <returns>The number of equal matches from the back of the sources.</returns>
    private int matchBack(int width) {
        int i = this.ALength - 1 + this.aOffset;
        int j = this.BLength - 1 + this.bOffset;
        for (int back = 0; back < width; back++) {
            if (!this.comp.Equals(i, j)) return back;
            i--;
            j--;
        }
        return width;
    }

    /// <summary>Reduce determines how much of the edges of this container are equal.</summary>
    /// <returns>
    /// The reduced sub-container,
    /// the amount of the sources' front the sub-container which are equal,
    /// and the amount of the sources' back the sub-container which are equal.
    /// </returns>
    public (Subcomparator, int, int) Reduce() {
        int max   = Math.Min(this.ALength, this.BLength);
        int front = this.matchFront(max);
        int back  = this.matchBack(max-front);

        Subcomparator sub = new(this.comp,
<<<<<<< HEAD
                this.aOffset+front, this.ALength-front-back,
                this.bOffset+front, this.BLength-front-back);
=======
            this.aOffset+front, this.ALength-front-back,
            this.bOffset+front, this.BLength-front-back);
>>>>>>> d530c7af

        return (sub, front, back);
    }

    /// <summary>This handles when at the edge of the first source subset in the given container.</summary>
    /// <returns>The enumerable for the first source edge steps.</returns>
    private IEnumerable<DiffStep> aEdge() {
        if (this.ALength <= 0) {
            yield return DiffStep.Added(this.BLength);
            yield break;
        }

        int split = -1;
        foreach (int j in this.bRange()) {
            if (this.comp.Equals(0, j)) {
                split = j;
                break;
            }
        }

        if (split < 0) {
            yield return DiffStep.Added(this.BLength);
            yield return DiffStep.Removed(1);
        } else {
            yield return DiffStep.Added(this.BLength - split - 1);
            yield return DiffStep.Equal(1);
            yield return DiffStep.Added(split);
        }
    }

    /// <summary>This handles when at the edge of the second source subset in the given container.</summary>
    /// <returns>The enumerable for the second source edge steps.</returns>
    private IEnumerable<DiffStep> bEdge() {
        if (this.BLength <= 0) {
            yield return DiffStep.Removed(this.ALength);
            yield break;
        }

        int split = -1;
        foreach (int i in this.aRange()) {
            if (this.comp.Equals(i, 0)) {
                split = i;
                break;
            }
        }

        if (split < 0) {
            yield return DiffStep.Added(1);
            yield return DiffStep.Removed(this.ALength);
        } else {
            yield return DiffStep.Removed(this.ALength - split - 1);
            yield return DiffStep.Equal(1);
            yield return DiffStep.Removed(split);
        }
    }

    /// <summary>
    /// Determines if the given container is small enough
    /// to be simply returned without any diff algorithm.
    /// </summary>
    public bool IsEndCase => this.ALength <= 1 || this.BLength <= 1;

    /// <summary>
    /// Gets all the steps for the given container when small enough
    /// to be simply returned without any diff algorithm.
    /// </summary>
    /// <returns>Returns an enumerable if done, if not done then null will be returned.</returns>
    public IEnumerable<DiffStep> EndCase() =>
        this.ALength <= 1 ? this.aEdge() :
        this.BLength <= 1 ? this.bEdge() :
        Enumerable.Empty<DiffStep>();

    /// <summary>The string for debugging the comparator.</summary>
    /// <remarks>This should not be used if the sources are huge.</remarks>
    /// <returns>The human readable debug string.</returns>
    public override string ToString() {
        string aValues = "", bValues = "";
        if (this.comp is Comparator<string> strcmp) {
            aValues = this.aRange().Select(i => strcmp.SourceA[i]).Join("|");
            bValues = this.bRange().Select(j => strcmp.SourceB[j]).Join("|");
        }
        return "(" + this.aOffset + ", " + this.ALength + " [" + aValues + "], " +
<<<<<<< HEAD
                     this.bOffset + ", " + this.BLength + " [" + bValues + "])";
=======
                        this.bOffset + ", " + this.BLength + " [" + bValues + "])";
>>>>>>> d530c7af
    }
}<|MERGE_RESOLUTION|>--- conflicted
+++ resolved
@@ -1,13 +1,12 @@
-<<<<<<< HEAD
-﻿using System.Collections.Generic;
+using PetiteParser.Formatting;
+using System;
+using System.Collections.Generic;
 using System.Linq;
-using System;
-using PetiteParser.Formatting;
 
 namespace PetiteParser.Diff;
 
 /// <summary>A container for the comparator used to determine subset of the data in the comparisons.</summary>
-sealed internal class Subcomparator : IComparator {
+sealed internal class Subcomparator: IComparator {
 
     /// <summary>The comparator to get the sources from.</summary>
     private readonly IComparator comp;
@@ -35,46 +34,7 @@
     /// <summary>Creates a new container for all of the full lengths of the comparator sources.</summary>
     /// <param name="comp">The comparator to contain.</param>
     public Subcomparator(IComparator comp) :
-        this(comp, 0, comp.ALength, 0, comp.BLength) { }
-=======
-﻿using PetiteParser.Formatting;
-using System;
-using System.Collections.Generic;
-using System.Linq;
-
-namespace PetiteParser.Diff;
-
-/// <summary>A container for the comparator used to determine subset of the data in the comparisons.</summary>
-sealed internal class Subcomparator: IComparator {
-
-    /// <summary>The comparator to get the sources from.</summary>
-    private readonly IComparator comp;
-
-    /// <summary>The index offset to the first sources.</summary>
-    private readonly int aOffset;
-
-    /// <summary>The index offset to the second sources.</summary>
-    private readonly int bOffset;
-
-    /// <summary>Creates a new sub-comparator.</summary>
-    /// <param name="comp">The comparator to contain.</param>
-    /// <param name="aOffset">The index offset for the first source.</param>
-    /// <param name="aLength">The first source length.</param>
-    /// <param name="bOffset">The index offset for the second source.</param>
-    /// <param name="bLength">The second source length.</param>
-    private Subcomparator(IComparator comp, int aOffset, int aLength, int bOffset, int bLength) {
-        this.comp    = comp;
-        this.aOffset = aOffset;
-        this.ALength = aLength;
-        this.bOffset = bOffset;
-        this.BLength = bLength;
-    }
-
-    /// <summary>Creates a new container for all of the full lengths of the comparator sources.</summary>
-    /// <param name="comp">The comparator to contain.</param>
-    public Subcomparator(IComparator comp) :
         this(comp, 0, comp.ALength, 0,  comp.BLength) { }
->>>>>>> d530c7af
 
     /// <summary>Creates a new sub-comparator for a subset relative to this container's settings.</summary>
     /// <param name="aLow">The lower of the first source index offsets relative to this container's settings.</param>
@@ -82,11 +42,7 @@
     /// <param name="bLow">The lower of the second source index offsets relative to this container's settings.</param>
     /// <param name="bHigh">The higher of the second source index offsets relative to this container's settings.</param>
     /// <returns>The new sub-comparator relative to this container's settings.</returns>
-<<<<<<< HEAD
     public Subcomparator Sub(int aLow, int aHigh, int bLow, int bHigh) =>
-=======
-    public Subcomparator? Sub(int aLow, int aHigh, int bLow, int bHigh) =>
->>>>>>> d530c7af
         new(this.comp, this.aOffset+aLow, aHigh-aLow, this.bOffset+bLow, bHigh-bLow);
 
     /// <summary>Gets the reversed version of this subset comparator.</summary>
@@ -181,13 +137,8 @@
         int back  = this.matchBack(max-front);
 
         Subcomparator sub = new(this.comp,
-<<<<<<< HEAD
-                this.aOffset+front, this.ALength-front-back,
-                this.bOffset+front, this.BLength-front-back);
-=======
             this.aOffset+front, this.ALength-front-back,
             this.bOffset+front, this.BLength-front-back);
->>>>>>> d530c7af
 
         return (sub, front, back);
     }
@@ -270,10 +221,6 @@
             bValues = this.bRange().Select(j => strcmp.SourceB[j]).Join("|");
         }
         return "(" + this.aOffset + ", " + this.ALength + " [" + aValues + "], " +
-<<<<<<< HEAD
                      this.bOffset + ", " + this.BLength + " [" + bValues + "])";
-=======
-                        this.bOffset + ", " + this.BLength + " [" + bValues + "])";
->>>>>>> d530c7af
     }
 }