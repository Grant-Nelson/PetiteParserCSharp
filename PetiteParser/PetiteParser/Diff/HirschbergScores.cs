--- conflicted
+++ resolved
@@ -32,11 +32,7 @@
     /// <remarks>This has no effect if the length is zero or less.</remarks>
     /// <param name="length">The length to create the vectors.</param>
     private void allocateVectors(int length) {
-<<<<<<< HEAD
-        if (length < 0) length = 0; 
-=======
         if (length < 0) length = 0;
->>>>>>> d530c7af
         this.front = new int[length];
         this.back  = new int[length];
         this.other = new int[length];
@@ -52,55 +48,6 @@
     /// <summary>This swaps the back and other score vectors.</summary>
     private void store() =>
         (this.other, this.back) = (this.back, this.other);
-<<<<<<< HEAD
-
-    /// <summary>
-    /// This calculates the Needleman-Wunsch score.
-    /// At the end of this calculation the score is in the back vector.
-    /// </summary>
-    /// <param name="cont">The comparator to calculate the scores with.</param>
-    private void calculate(IComparator cont) {
-        int bLen = cont.BLength;
-        if (this.Length < bLen+1)
-            this.allocateVectors(bLen + 1);
-
-        int aLen = cont.ALength;
-        this.back[0] = 0;
-        for (int j = 1; j <= bLen; j++)
-            this.back[j] = this.back[j-1] + cont.AddCost(j-1);
-
-        for (int i = 1; i <= aLen; i++) {
-            int removeCost = cont.RemoveCost(i-1);
-            this.front[0] = this.back[0] + removeCost;
-            for (int j = 1; j <= bLen; j++) {
-                this.front[j] = IComparator.Min(
-                    this.back[j-1] + cont.SubstitionCost(i-1, j-1),
-                    this.back[j]   + removeCost,
-                    this.front[j-1] + cont.AddCost(j-1));
-            }
-
-            this.swap();
-        }
-    }
-
-    /// <summary>
-    /// This finds the pivot between the other score and the reverse of the back score.
-    /// The pivot is the index of the maximum sum of each element in the two scores.
-    /// </summary>
-    /// <param name="bLength">The length of the second source and amount to find the pivot within.</param>
-    /// <returns>The index of the pivot point.</returns>
-    private int findPivot(int bLength) {
-        int index = 0;
-        int min = this.other[0] + this.back[bLength];
-        for (int j = 1; j <= bLength; j++) {
-            int value = this.other[j] + this.back[bLength-j];
-            if (value < min) {
-                min = value;
-                index = j;
-            }
-        }
-        return index;
-=======
 
     /// <summary>
     /// This calculates the Needleman-Wunsch score.
@@ -148,7 +95,6 @@
 		    }
 	    }
 	    return index;
->>>>>>> d530c7af
     }
 
     /// <summary>This will find the first and second source mid points to split the container at.</summary>
@@ -158,15 +104,6 @@
         int aLen = cont.ALength;
         int bLen = cont.BLength;
 
-<<<<<<< HEAD
-        int aMid = aLen / 2;
-        this.calculate(cont.Sub(0, aMid, 0, bLen));
-        this.store();
-        this.calculate(cont.Sub(aMid, aLen, 0, bLen).Reversed);
-        int bMid = this.findPivot(bLen);
-
-        return (aMid, bMid);
-=======
 	    int aMid = aLen / 2;
         this.calculate(cont.Sub(0, aMid, 0, bLen));
 	    this.store();
@@ -174,6 +111,5 @@
         int bMid = this.findPivot(bLen);
 
 	    return (aMid, bMid);
->>>>>>> d530c7af
     }
 }