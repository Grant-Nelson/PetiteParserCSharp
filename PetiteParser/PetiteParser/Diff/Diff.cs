<<<<<<< HEAD
﻿using System.Collections.Generic;
using System;
using PetiteParser.Formatting;

namespace PetiteParser.Diff;

/// <summary>A collection of methods to determine the differences between two sources.</summary>
sealed public class Diff {

    /// <summary>
    /// This is the default point at which the Hybrid algorithm can switch from Hirschberg to Wagner-Fischer.
    /// When both length of the comparable are smaller than this value Wagner-Fischer is used.
    /// The Wagner matrix will never be larger than this value of entries.
    /// </summary>
    public const int DefaultWagnerThreshold = 500;

    /// <summary>Creates a diff which only uses Hirschberg.</summary>
    /// <remarks>This is not the fastest algorithm but can be used if memory pressures are high.</remarks>
    /// <param name="length">
    /// The given length is the initial score vector size used by the Hirschberg algorithm.
    /// If the vector is too small it will be reallocated to the larger size.
    /// This should be set to the length of the second source plus one.
    /// Use negative to not preallocate the vectors.
    /// </param>
    /// <returns>The diff using the Hirschberg algorithm.</returns>
    static public Diff Hirschberg(int length = 0) => new(new Hirschberg(length));

    /// <summary>Creates a new Wagner-Fischer algorithm instance for performing a diff.</summary>
    /// <param name="size">
    /// The amount of matrix space, width * height, to preallocate for the Wagner-Fischer algorithm.
    /// Use zero or less to not preallocate any matrix.
    /// </param>
    /// <returns>The diff using the Wagner-Fischer algorithm.</returns>
    static public Diff Wagner(int size) => new(new Wagner(size));

    /// <summary>
    /// Creates a new hybrid Hirschberg with Wagner-Fischer cutoff for performing a diff.
    /// </summary>
    /// <param name="length"> 
    /// This is the initial score vector size of the Hirschberg algorithm. If the vector
    /// is too small it will be reallocated to the larger size. Use -1 to not preallocate the vectors.
    /// The useReduce flag indicates if the equal padding edges should be checked
    /// at each step of the algorithm or not.
    /// </param>
    /// <param name="size">
    /// The given size is the amount of matrix space, width * height, to use for the Wagner-Fischer.
    /// This must be greater than 4 to use the cutoff. The larger the size, the more memory is used
    /// creating the matrix but the earlier the Wagner-Fischer algorithm can take over.
    /// </param>
    /// <returns>The diff using the Hybrid algorithm.</returns>
    static public Diff Hybrid(int length, int size) => new(new Hirschberg(length, new Wagner(size)));

    /// <summary>
    /// Creates the default diff algorithm with default configuration.
    /// The default is a hybrid Hirschberg with Wagner-Fischer using
    /// a reduction at each step and the default Wagner threshold.
    /// </summary>
    /// <returns>The diff using the default Hybrid algorithm.</returns>
    static public Diff Default() => Hybrid(-1, DefaultWagnerThreshold);

    /// <summary>The amount of digits used to determine progress has changed.</summary>
    private const int progressDigits = 4;

    /// <summary>The diff algorithm to use.</summary>
    readonly private IAlgorithm alg;

    /// <summary>Indicates that the diff should cancel.</summary>
    private bool cancel;

    /// <summary>Creates a new diff using the given algorithm.</summary>
    /// <param name="alg">The algorithm that will perform the diff.</param>
    private Diff(IAlgorithm alg) => this.alg = alg;

    /// <summary>Creates a new default hybrid diff.</summary>
    public Diff() : this(Default().alg) { }

    /// <summary>This is emitted when a diff has started.</summary>
    public event EventHandler? Started;

    /// <summary>This is emitted when a diff has finished.</summary>
    public event EventHandler? Finished;

    /// <summary>This is emitted periodically while a diff is being worked on.</summary>
    /// <remarks>It will emit the progress between zero, just started, and one, finished.</remarks>
    public event EventHandler<ProgressEventArgs>? ProgressUpdated;

    /// <summary>Cancels running a diff.</summary>
    /// <remarks>
    /// Since the returned steps could just stop being iterated through to stop,
    /// this is to help when using something like ToArray or ToList.
    /// </remarks>
    public void Cancel() => this.cancel = true;

    /// <summary>Runs the diff algorithm.</summary>
    /// <param name="comp">The comparator with the data to diff.</param>
    /// <returns>The steps to take for the diff in reverse order and needing simplified.</returns>
    private IEnumerable<DiffStep> runAlgorithm(IComparator comp) {
        if (comp is null) yield break;
        Subcomparator cont = new(new ReverseComparator(comp));

        int before, after;
        (cont, before, after) = cont.Reduce();
        if (after > 0) yield return DiffStep.Equal(after);

        foreach (DiffStep step in cont.IsEndCase ? cont.EndCase() : this.alg.Diff(cont))
            yield return step;

        if (before > 0) yield return DiffStep.Equal(before);
    }

=======
﻿using PetiteParser.Formatting;
using System;
using System.Collections.Generic;

namespace PetiteParser.Diff;

/// <summary>A collection of methods to determine the differences between two sources.</summary>
sealed public class Diff {

    /// <summary>
    /// This is the default point at which the Hybrid algorithm can switch from Hirschberg to Wagner-Fischer.
    /// When both length of the comparable are smaller than this value Wagner-Fischer is used.
    /// The Wagner matrix will never be larger than this value of entries.
    /// </summary>
    public const int DefaultWagnerThreshold = 500;

    /// <summary>Creates a diff which only uses Hirschberg.</summary>
    /// <remarks>This is not the fastest algorithm but can be used if memory pressures are high.</remarks>
    /// <param name="length">
    /// The given length is the initial score vector size used by the Hirschberg algorithm.
    /// If the vector is too small it will be reallocated to the larger size.
    /// This should be set to the length of the second source plus one.
    /// Use negative to not preallocate the vectors.
    /// </param>
    /// <returns>The diff using the Hirschberg algorithm.</returns>
    static public Diff Hirschberg(int length = 0) => new(new Hirschberg(length));

    /// <summary>Creates a new Wagner-Fischer algorithm instance for performing a diff.</summary>
    /// <param name="size">
    /// The amount of matrix space, width * height, to preallocate for the Wagner-Fischer algorithm.
    /// Use zero or less to not preallocate any matrix.
    /// </param>
    /// <returns>The diff using the Wagner-Fischer algorithm.</returns>
    static public Diff Wagner(int size) => new(new Wagner(size));

    /// <summary>
    /// Creates a new hybrid Hirschberg with Wagner-Fischer cutoff for performing a diff.
    /// </summary>
    /// <param name="length"> 
    /// This is the initial score vector size of the Hirschberg algorithm. If the vector
    /// is too small it will be reallocated to the larger size. Use -1 to not preallocate the vectors.
    /// The useReduce flag indicates if the equal padding edges should be checked
    /// at each step of the algorithm or not.
    /// </param>
    /// <param name="size">
    /// The given size is the amount of matrix space, width * height, to use for the Wagner-Fischer.
    /// This must be greater than 4 to use the cutoff. The larger the size, the more memory is used
    /// creating the matrix but the earlier the Wagner-Fischer algorithm can take over.
    /// </param>
    /// <returns>The diff using the Hybrid algorithm.</returns>
    static public Diff Hybrid(int length, int size) => new(new Hirschberg(length, new Wagner(size)));

    /// <summary>
    /// Creates the default diff algorithm with default configuration.
    /// The default is a hybrid Hirschberg with Wagner-Fischer using
    /// a reduction at each step and the default Wagner threshold.
    /// </summary>
    /// <returns>The diff using the default Hybrid algorithm.</returns>
    static public Diff Default() => Hybrid(-1, DefaultWagnerThreshold);

    /// <summary>The amount of digits used to determine progress has changed.</summary>
    private const int progressDigits = 4;

    /// <summary>The diff algorithm to use.</summary>
    readonly private IAlgorithm alg;

    /// <summary>Indicates that the diff should cancel.</summary>
    private bool cancel;

    /// <summary>Creates a new diff using the given algorithm.</summary>
    /// <param name="alg">The algorithm that will perform the diff.</param>
    private Diff(IAlgorithm alg) => this.alg = alg;

    /// <summary>Creates a new default hybrid diff.</summary>
    public Diff() : this(Default().alg) { }

    /// <summary>This is emitted when a diff has started.</summary>
    public event EventHandler? Started;

    /// <summary>This is emitted when a diff has finished.</summary>
    public event EventHandler? Finished;

    /// <summary>This is emitted periodically while a diff is being worked on.</summary>
    /// <remarks>It will emit the progress between zero, just started, and one, finished.</remarks>
    public event EventHandler<ProgressEventArgs>? ProgressUpdated;

    /// <summary>Cancels running a diff.</summary>
    /// <remarks>
    /// Since the returned steps could just stop being iterated through to stop,
    /// this is to help when using something like ToArray or ToList.
    /// </remarks>
    public void Cancel() => this.cancel = true;

    /// <summary>Runs the diff algorithm.</summary>
    /// <param name="comp">The comparator with the data to diff.</param>
    /// <returns>The steps to take for the diff in reverse order and needing simplified.</returns>
    private IEnumerable<DiffStep> runAlgorithm(IComparator comp) {
        if (comp is null) yield break;
        Subcomparator cont = new(new ReverseComparator(comp));

        int before, after;
        (cont, before, after) = cont.Reduce();
        if (after > 0) yield return DiffStep.Equal(after);
            
        foreach (DiffStep step in cont.IsEndCase ? cont.EndCase() : this.alg.Diff(cont))
            yield return step;

        if (before > 0) yield return DiffStep.Equal(before);
    }

>>>>>>> d530c7af
    /// <summary>Watches the progress of the steps passing through and emits events.</summary>
    /// <param name="steps">The steps to watch the progress of.</param>
    /// <param name="comp">The comparator with the data that the steps are coming from.</param>
    /// <returns>The steps which have passed into this method.</returns>
    private IEnumerable<DiffStep> watchProgress(IEnumerable<DiffStep> steps, IComparator comp) {
        int total = comp.ALength+comp.BLength;
        int current = 0;
        double progress = 0.0;
        this.cancel = false;

<<<<<<< HEAD
        if (this.Started is not null)
            this.Started(this, EventArgs.Empty);

        if (this.ProgressUpdated is not null && !this.cancel)
            this.ProgressUpdated(this, new ProgressEventArgs(0.0));
=======
        this.Started?.Invoke(this, EventArgs.Empty);

        if (!this.cancel)
            this.ProgressUpdated?.Invoke(this, new ProgressEventArgs(0.0));
>>>>>>> d530c7af

        foreach (DiffStep step in steps) {
            if (this.cancel) break;
            if (step.IsEqual) current += step.Count*2;
<<<<<<< HEAD
            else current += step.Count;
=======
            else              current += step.Count;
>>>>>>> d530c7af

            double newProg = Math.Round(current/(double)total, progressDigits);
            if (newProg > progress) {
                progress = newProg;
<<<<<<< HEAD
                if (this.ProgressUpdated is not null)
                    this.ProgressUpdated(this, new ProgressEventArgs(progress));
=======
                this.ProgressUpdated?.Invoke(this, new ProgressEventArgs(progress));
>>>>>>> d530c7af
            }

            yield return step;
        }

<<<<<<< HEAD
        if (this.Finished is not null && !this.cancel)
            this.Finished(this, EventArgs.Empty);
=======
        if (!this.cancel)
            this.Finished?.Invoke(this, EventArgs.Empty);
>>>>>>> d530c7af
    }

    #region Path

    /// <summary>Determines the difference path for the sources as defined by the given comparable.</summary>
    /// <param name="comp">The comparator to read the data from.</param>
    /// <returns>All the steps for the best path defining the difference.</returns>
    public IEnumerable<DiffStep> Path(IComparator comp) =>
        DiffStep.Simplify(this.watchProgress(this.runAlgorithm(comp), comp));

    /// <summary>Determines the difference path for the two given string lists.</summary>
    /// <typeparam name="T">This is the type of the elements to compare in the lists.</typeparam>
    /// <param name="aSource">The first list (added).</param>
    /// <param name="bSource">The second list (removed).</param>
    /// <param name="comparer">
    /// The custom comparer for comparing source entries or
    /// null to used the default comparer.
    /// </param>
    /// <returns>All the steps for the best path defining the difference.</returns>
    public IEnumerable<DiffStep> Path<T>(IReadOnlyList<T> aSource, IReadOnlyList<T> bSource, IEqualityComparer<T>? comparer = null) =>
        this.Path(new Comparator<T>(aSource, bSource, comparer));

    /// <summary>Gets the difference path for the lines in the given strings.</summary>
    /// <param name="aSource">The first multi-line string (added).</param>
    /// <param name="bSource">The second multi-line string (removed).</param>
    /// <returns>All the steps for the best path defining the difference.</returns>
    public IEnumerable<DiffStep> Path(string aSource, string bSource) =>
        this.Path(aSource.SplitLines(), bSource.SplitLines());

    #endregion
    #region PlusMinus

    /// <summary>Gets the labeled difference between the two list of lines.</summary>
    /// <param name="aSource">The first multi-line string (added).</param>
    /// <param name="bSource">The second multi-line string (removed).</param>
    /// <returns>
    /// The joined lines pre-pending a "+" to new lines in `bSource`,
    /// a "-" for any to removed strings from `aSource`, and space if the strings are the same.
    /// </returns>
    public string PlusMinus(string aSource, string bSource) =>
        this.PlusMinus(aSource.SplitLines(), bSource.SplitLines()).JoinLines();

    /// <summary>Gets the labeled difference between the two list of values.</summary>
    /// <param name="aSource">The first list of values (added).</param>
    /// <param name="bSource">The second list of values (removed).</param>
    /// <param name="comparer">
    /// The custom comparer for comparing source entries or
    /// null to used the default comparer.
    /// </param>
    /// <param name="equalPrefix">The string to prefix the equal values.</param>
    /// <param name="addedPrefix">The string to prefix the added values to bSoruce.</param>
    /// <param name="removedPrefix">The string to prefix the removed values to aSource.</param>
    /// <returns>
    /// The values as strings pre-pending the added prefix to new lines in `bSource`,
    /// the removed prefix for any to removed strings from `aSource`, and the equal prefix if the strings are the same.
    /// </returns>
    public IEnumerable<string> PlusMinus<T>(IReadOnlyList<T> aSource, IReadOnlyList<T> bSource,
        IEqualityComparer<T>? comparer = null,
<<<<<<< HEAD
        string equalPrefix = " ",
        string addedPrefix = "+",
=======
        string equalPrefix   = " ",
        string addedPrefix   = "+",
>>>>>>> d530c7af
        string removedPrefix = "-") {
        int aIndex = 0, bIndex = 0;
        foreach (DiffStep step in this.Path(aSource, bSource, comparer)) {
            switch (step.Type) {
                case StepType.Equal:
                    for (int i = step.Count-1; i >= 0; i--) {
                        yield return equalPrefix + aSource[aIndex];
                        aIndex++;
                        bIndex++;
                    }
                    break;

                case StepType.Added:
                    for (int i = step.Count-1; i >= 0; i--) {
                        yield return addedPrefix + bSource[bIndex];
                        bIndex++;
                    }
                    break;

                case StepType.Removed:
                    for (int i = step.Count-1; i >= 0; i--) {
                        yield return removedPrefix + aSource[aIndex];
                        aIndex++;
                    }
                    break;
            }
        }
    }

    #endregion
    #region Merge

    /// <summary>
    /// Merge gets the labeled difference between the two strings diff-ed by line
    /// using a similar output to the git merge conflict differences output.
    /// </summary>
    /// <param name="aSource">The first multi-line string (added).</param>
    /// <param name="bSource">The second multi-line string (removed).</param>
    /// <returns>
    /// The joined lines with added and removed ranges
    /// separated by lines with symbols similar to git's diff.
    /// </returns>
    public string Merge(string aSource, string bSource) =>
        this.Merge(aSource.SplitLines(), bSource.SplitLines()).JoinLines();

    /// <summary>
    /// Merge gets the labeled difference between the two strings diff-ed by line
    /// using a similar output to the git merge conflict differences output.
    /// </summary>
    /// <param name="aSource">The first list of values (added).</param>
    /// <param name="bSource">The second list of values (removed).</param>
    /// <param name="comparer">
    /// The custom comparer for comparing source entries or
    /// null to used the default comparer.
    /// </param>
    /// <param name="startChange">The line to put before a change starts.</param>
    /// <param name="middleChange">The line to put between added and removed changes.</param>
    /// <param name="endChange">The line to put after a change ends.</param>
    /// <returns>
    /// The joined lines with added and removed ranges
    /// separated by lines with symbols similar to git's diff.
    /// </returns>
    public IEnumerable<string> Merge<T>(IReadOnlyList<T> aSource, IReadOnlyList<T> bSource,
        IEqualityComparer<T>? comparer = null,
<<<<<<< HEAD
        string startChange = "<<<<<<<<",
        string middleChange = "========",
        string endChange = ">>>>>>>>") {
=======
        string startChange  = "<<<<<<<<",
        string middleChange = "========",
        string endChange    = ">>>>>>>>") {
>>>>>>> d530c7af
        int aIndex = 0, bIndex = 0;
        StepType prevState = StepType.Equal;
        foreach (DiffStep step in this.Path(aSource, bSource, comparer)) {
            switch (step.Type) {
                case StepType.Equal:
                    switch (prevState) {
                        case StepType.Added:
                            yield return endChange;
                            break;
                        case StepType.Removed:
                            yield return middleChange;
                            yield return endChange;
                            break;
                    }
                    for (int i = step.Count - 1; i >= 0; i--) {
                        yield return aSource[aIndex]?.ToString() ?? "";
                        aIndex++;
                        bIndex++;
                    }
                    break;

                case StepType.Added:
                    switch (prevState) {
                        case StepType.Equal:
                            yield return startChange;
                            yield return middleChange;
                            break;
                        case StepType.Removed:
                            yield return middleChange;
                            break;
                    }
                    for (int i = step.Count - 1; i >= 0; i--) {
                        yield return bSource[bIndex]?.ToString() ?? "";
                        bIndex++;
                    }
                    break;

                case StepType.Removed:
                    switch (prevState) {
                        case StepType.Equal:
                            yield return startChange;
                            break;
                        case StepType.Added:
                            yield return endChange;
                            yield return startChange;
                            break;
                    }
                    for (int i = step.Count - 1; i >= 0; i--) {
                        yield return aSource[aIndex]?.ToString() ?? "";
                        aIndex++;
                    }
                    break;
            }
            prevState = step.Type;
        }

        switch (prevState) {
            case StepType.Added:
                yield return endChange;
                break;
            case StepType.Removed:
                yield return middleChange;
                yield return endChange;
                break;
        }
    }

    #endregion
}<|MERGE_RESOLUTION|>--- conflicted
+++ resolved
@@ -1,7 +1,6 @@
-<<<<<<< HEAD
-﻿using System.Collections.Generic;
+using PetiteParser.Formatting;
 using System;
-using PetiteParser.Formatting;
+using System.Collections.Generic;
 
 namespace PetiteParser.Diff;
 
@@ -102,117 +101,6 @@
         int before, after;
         (cont, before, after) = cont.Reduce();
         if (after > 0) yield return DiffStep.Equal(after);
-
-        foreach (DiffStep step in cont.IsEndCase ? cont.EndCase() : this.alg.Diff(cont))
-            yield return step;
-
-        if (before > 0) yield return DiffStep.Equal(before);
-    }
-
-=======
-﻿using PetiteParser.Formatting;
-using System;
-using System.Collections.Generic;
-
-namespace PetiteParser.Diff;
-
-/// <summary>A collection of methods to determine the differences between two sources.</summary>
-sealed public class Diff {
-
-    /// <summary>
-    /// This is the default point at which the Hybrid algorithm can switch from Hirschberg to Wagner-Fischer.
-    /// When both length of the comparable are smaller than this value Wagner-Fischer is used.
-    /// The Wagner matrix will never be larger than this value of entries.
-    /// </summary>
-    public const int DefaultWagnerThreshold = 500;
-
-    /// <summary>Creates a diff which only uses Hirschberg.</summary>
-    /// <remarks>This is not the fastest algorithm but can be used if memory pressures are high.</remarks>
-    /// <param name="length">
-    /// The given length is the initial score vector size used by the Hirschberg algorithm.
-    /// If the vector is too small it will be reallocated to the larger size.
-    /// This should be set to the length of the second source plus one.
-    /// Use negative to not preallocate the vectors.
-    /// </param>
-    /// <returns>The diff using the Hirschberg algorithm.</returns>
-    static public Diff Hirschberg(int length = 0) => new(new Hirschberg(length));
-
-    /// <summary>Creates a new Wagner-Fischer algorithm instance for performing a diff.</summary>
-    /// <param name="size">
-    /// The amount of matrix space, width * height, to preallocate for the Wagner-Fischer algorithm.
-    /// Use zero or less to not preallocate any matrix.
-    /// </param>
-    /// <returns>The diff using the Wagner-Fischer algorithm.</returns>
-    static public Diff Wagner(int size) => new(new Wagner(size));
-
-    /// <summary>
-    /// Creates a new hybrid Hirschberg with Wagner-Fischer cutoff for performing a diff.
-    /// </summary>
-    /// <param name="length"> 
-    /// This is the initial score vector size of the Hirschberg algorithm. If the vector
-    /// is too small it will be reallocated to the larger size. Use -1 to not preallocate the vectors.
-    /// The useReduce flag indicates if the equal padding edges should be checked
-    /// at each step of the algorithm or not.
-    /// </param>
-    /// <param name="size">
-    /// The given size is the amount of matrix space, width * height, to use for the Wagner-Fischer.
-    /// This must be greater than 4 to use the cutoff. The larger the size, the more memory is used
-    /// creating the matrix but the earlier the Wagner-Fischer algorithm can take over.
-    /// </param>
-    /// <returns>The diff using the Hybrid algorithm.</returns>
-    static public Diff Hybrid(int length, int size) => new(new Hirschberg(length, new Wagner(size)));
-
-    /// <summary>
-    /// Creates the default diff algorithm with default configuration.
-    /// The default is a hybrid Hirschberg with Wagner-Fischer using
-    /// a reduction at each step and the default Wagner threshold.
-    /// </summary>
-    /// <returns>The diff using the default Hybrid algorithm.</returns>
-    static public Diff Default() => Hybrid(-1, DefaultWagnerThreshold);
-
-    /// <summary>The amount of digits used to determine progress has changed.</summary>
-    private const int progressDigits = 4;
-
-    /// <summary>The diff algorithm to use.</summary>
-    readonly private IAlgorithm alg;
-
-    /// <summary>Indicates that the diff should cancel.</summary>
-    private bool cancel;
-
-    /// <summary>Creates a new diff using the given algorithm.</summary>
-    /// <param name="alg">The algorithm that will perform the diff.</param>
-    private Diff(IAlgorithm alg) => this.alg = alg;
-
-    /// <summary>Creates a new default hybrid diff.</summary>
-    public Diff() : this(Default().alg) { }
-
-    /// <summary>This is emitted when a diff has started.</summary>
-    public event EventHandler? Started;
-
-    /// <summary>This is emitted when a diff has finished.</summary>
-    public event EventHandler? Finished;
-
-    /// <summary>This is emitted periodically while a diff is being worked on.</summary>
-    /// <remarks>It will emit the progress between zero, just started, and one, finished.</remarks>
-    public event EventHandler<ProgressEventArgs>? ProgressUpdated;
-
-    /// <summary>Cancels running a diff.</summary>
-    /// <remarks>
-    /// Since the returned steps could just stop being iterated through to stop,
-    /// this is to help when using something like ToArray or ToList.
-    /// </remarks>
-    public void Cancel() => this.cancel = true;
-
-    /// <summary>Runs the diff algorithm.</summary>
-    /// <param name="comp">The comparator with the data to diff.</param>
-    /// <returns>The steps to take for the diff in reverse order and needing simplified.</returns>
-    private IEnumerable<DiffStep> runAlgorithm(IComparator comp) {
-        if (comp is null) yield break;
-        Subcomparator cont = new(new ReverseComparator(comp));
-
-        int before, after;
-        (cont, before, after) = cont.Reduce();
-        if (after > 0) yield return DiffStep.Equal(after);
             
         foreach (DiffStep step in cont.IsEndCase ? cont.EndCase() : this.alg.Diff(cont))
             yield return step;
@@ -220,7 +108,6 @@
         if (before > 0) yield return DiffStep.Equal(before);
     }
 
->>>>>>> d530c7af
     /// <summary>Watches the progress of the steps passing through and emits events.</summary>
     /// <param name="steps">The steps to watch the progress of.</param>
     /// <param name="comp">The comparator with the data that the steps are coming from.</param>
@@ -231,49 +118,27 @@
         double progress = 0.0;
         this.cancel = false;
 
-<<<<<<< HEAD
-        if (this.Started is not null)
-            this.Started(this, EventArgs.Empty);
-
-        if (this.ProgressUpdated is not null && !this.cancel)
-            this.ProgressUpdated(this, new ProgressEventArgs(0.0));
-=======
         this.Started?.Invoke(this, EventArgs.Empty);
 
         if (!this.cancel)
             this.ProgressUpdated?.Invoke(this, new ProgressEventArgs(0.0));
->>>>>>> d530c7af
 
         foreach (DiffStep step in steps) {
             if (this.cancel) break;
             if (step.IsEqual) current += step.Count*2;
-<<<<<<< HEAD
-            else current += step.Count;
-=======
             else              current += step.Count;
->>>>>>> d530c7af
 
             double newProg = Math.Round(current/(double)total, progressDigits);
             if (newProg > progress) {
                 progress = newProg;
-<<<<<<< HEAD
-                if (this.ProgressUpdated is not null)
-                    this.ProgressUpdated(this, new ProgressEventArgs(progress));
-=======
                 this.ProgressUpdated?.Invoke(this, new ProgressEventArgs(progress));
->>>>>>> d530c7af
             }
 
             yield return step;
         }
 
-<<<<<<< HEAD
-        if (this.Finished is not null && !this.cancel)
-            this.Finished(this, EventArgs.Empty);
-=======
         if (!this.cancel)
             this.Finished?.Invoke(this, EventArgs.Empty);
->>>>>>> d530c7af
     }
 
     #region Path
@@ -332,13 +197,8 @@
     /// </returns>
     public IEnumerable<string> PlusMinus<T>(IReadOnlyList<T> aSource, IReadOnlyList<T> bSource,
         IEqualityComparer<T>? comparer = null,
-<<<<<<< HEAD
-        string equalPrefix = " ",
-        string addedPrefix = "+",
-=======
         string equalPrefix   = " ",
         string addedPrefix   = "+",
->>>>>>> d530c7af
         string removedPrefix = "-") {
         int aIndex = 0, bIndex = 0;
         foreach (DiffStep step in this.Path(aSource, bSource, comparer)) {
@@ -403,15 +263,9 @@
     /// </returns>
     public IEnumerable<string> Merge<T>(IReadOnlyList<T> aSource, IReadOnlyList<T> bSource,
         IEqualityComparer<T>? comparer = null,
-<<<<<<< HEAD
-        string startChange = "<<<<<<<<",
-        string middleChange = "========",
-        string endChange = ">>>>>>>>") {
-=======
         string startChange  = "<<<<<<<<",
         string middleChange = "========",
         string endChange    = ">>>>>>>>") {
->>>>>>> d530c7af
         int aIndex = 0, bIndex = 0;
         StepType prevState = StepType.Equal;
         foreach (DiffStep step in this.Path(aSource, bSource, comparer)) {
