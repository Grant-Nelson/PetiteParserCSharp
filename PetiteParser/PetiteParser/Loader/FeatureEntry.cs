﻿using PetiteParser.Misc;
using System;
using System.Reflection;

namespace PetiteParser.Loader;

/// <summary>This handles a field or property member for a feature.</summary>
sealed internal class FeatureEntry {

    /// <summary>Finds the feature member with the given name in the given target value.</summary>
    /// <param name="target">The target object to look for features within.</param>
    /// <param name="name">The name of the feature to find.</param>
    /// <returns>The feature entry which was found.</returns>
    static public FeatureEntry FindFeature(Features features, string name) {
        foreach (MemberInfo member in features.GetType().GetMembers()) {
            NameAttribute? attr = member.GetCustomAttribute<NameAttribute>();
            if (attr is not null && attr.Name == name) {
<<<<<<< HEAD
                return member is FieldInfo field ?       new FeatureEntry(features, name, field) :
                       member is PropertyInfo property ? new FeatureEntry(features, name, property) :
                       throw new LoaderException("Unexpected feature member type, " + member.MemberType + " for \"" + name + "\".");
=======
                return member switch {
                    FieldInfo field       => new FeatureEntry(features, name, field),
                    PropertyInfo property => new FeatureEntry(features, name, property),
                    _ => throw new LoaderException("Unexpected feature member type, " + member.MemberType + " for \"" + name + "\"."),
                };
>>>>>>> fc539f2f
            }
        }
        throw new LoaderException("Unable to find the feature with the name, \"" + name + "\".");
    }

    /// <summary>The features this entry came from.</summary>
    public readonly Features Features;

    /// <summary>The name of the feature which was found.</summary>
    public readonly string Name;

    /// <summary>The type of the value for this feature entry.</summary>
    public readonly Type ValueType;

    /// <summary>The method to get the value as an object from this feature entry.</summary>
    public readonly Func<object?> GetValue;

    /// <summary>The method to set the value with an object to this feature entry.</summary>
    public readonly Action<object?> SetValue;

    /// <summary>Creates a new feature entry for the given field member.</summary>
    /// <param name="features">The features this field came from.</param>
    /// <param name="name">The name of the feature.</param>
    /// <param name="field">The field for the feature.</param>
    public FeatureEntry(Features features, string name, FieldInfo field) {
        this.Features  = features;
        this.Name      = name;
        this.ValueType = field.FieldType;
        this.GetValue  = () => field.GetValue(this.Features);
        this.SetValue  = (object? value) => field.SetValue(this.Features, value);
    }

    /// <summary>Creates a new feature entry for the given property member.</summary>
    /// <param name="features">The features this property came from.</param>
    /// <param name="name">The name of the feature.</param>
    /// <param name="property">The property for the feature.</param>
    public FeatureEntry(Features features, string name, PropertyInfo property) {
        this.Features  = features;
        this.Name      = name;
        this.ValueType = property.PropertyType;
        this.GetValue  = () => property.GetValue(this.Features);
        this.SetValue  = (object? value) => property.SetValue(this.Features, value);
    }
}<|MERGE_RESOLUTION|>--- conflicted
+++ resolved
@@ -15,17 +15,11 @@
         foreach (MemberInfo member in features.GetType().GetMembers()) {
             NameAttribute? attr = member.GetCustomAttribute<NameAttribute>();
             if (attr is not null && attr.Name == name) {
-<<<<<<< HEAD
-                return member is FieldInfo field ?       new FeatureEntry(features, name, field) :
-                       member is PropertyInfo property ? new FeatureEntry(features, name, property) :
-                       throw new LoaderException("Unexpected feature member type, " + member.MemberType + " for \"" + name + "\".");
-=======
                 return member switch {
                     FieldInfo field       => new FeatureEntry(features, name, field),
                     PropertyInfo property => new FeatureEntry(features, name, property),
                     _ => throw new LoaderException("Unexpected feature member type, " + member.MemberType + " for \"" + name + "\"."),
                 };
->>>>>>> fc539f2f
             }
         }
         throw new LoaderException("Unable to find the feature with the name, \"" + name + "\".");
