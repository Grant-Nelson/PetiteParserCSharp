--- conflicted
+++ resolved
@@ -62,11 +62,7 @@
         this.Prompts     = new();
 
         this.FeatureFlagMode = "";
-<<<<<<< HEAD
-        this.CurTransGroups  = new List<Group>();
-=======
         this.CurTransGroups  = new();
->>>>>>> fc539f2f
         this.CurTransConsume = false;
         this.ReplaceText     = new();
         this.CurRule         = null;
@@ -116,28 +112,6 @@
     /// <param name="type">The type to parse the string into.</param>
     /// <param name="value">The value to parse into the given type.</param>
     /// <returns>The value in the given type.</returns>
-<<<<<<< HEAD
-    static private object getAsType(Type type, string value) {
-
-        // TODO: Pattern match switch?
-
-        if (type == typeof(string)) return value;
-        //
-        if (type == typeof(bool))
-            return bool.TryParse(value, out bool result) ? result :
-                throw new LoaderException("Unable to parse \""+value+"\" into bool.");
-        //
-        if (type == typeof(int))
-            return int.TryParse(value, out int result) ? result :
-                throw new LoaderException("Unable to parse \""+value+"\" into int.");
-        //
-        if (type == typeof(double))
-            return double.TryParse(value, out double result) ? result :
-                throw new LoaderException("Unable to parse \""+value+"\" into double.");
-        //
-        throw new LoaderException("Unable to set the feature of type " + type.Name + ". Expected string, bool, int or double.");
-    }
-=======
     static private object getAsType(Type type, string value) =>
         type == typeof(bool)   ? getAsBool(value) :
         type == typeof(int)    ? getAsInt(value) :
@@ -165,7 +139,6 @@
     static private double getAsDouble(string value) =>
         double.TryParse(value, out double result) ? result :
             throw new LoaderException("Unable to parse \""+value+"\" into double.");
->>>>>>> fc539f2f
 
     /// <summary>Sets the feature with the given name and value.</summary>
     /// <param name="name">The name of the feature to set.</param>
