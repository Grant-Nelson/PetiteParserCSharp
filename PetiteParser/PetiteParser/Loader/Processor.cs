﻿using PetiteParser.Formatting;
using PetiteParser.ParseTree;
using PetiteParser.Tokenizer;
using PetiteParser.Tokenizer.Matcher;
using System.Collections.Generic;
using System.Linq;
using System.Text;

namespace PetiteParser.Loader;

/// <summary>The prompt handlers for processing a loader's result tree.</summary>
static internal class Processor {

    /// <summary>The collection of prompt handles to parse the language file with.</summary>
    static public Dictionary<string, PromptHandle<LoaderArgs>> Handles { get; }

<<<<<<< HEAD
    /// <summary>Gets the handles used for processing a parse.</summary>
=======
    /// <summary>Prepares the handles used for processing a parse.</summary>
>>>>>>> fc539f2f
    static Processor() => Handles = new Dictionary<string, PromptHandle<LoaderArgs>>() {
            { "new.def",           newDef },
            { "start.state",       startState },
            { "join.state",        joinState },
            { "join.token",        joinToken },
            { "assign.token",      assignToken },
            { "new.state",         newState },
            { "new.token.state",   newTokenState },
            { "new.token.consume", newTokenConsume },
            { "new.term",          newTerm },
            { "new.token.item",    newTokenItem },
            { "new.prompt",        newPrompt },
            { "match.any",         matchAny },
            { "match.consume",     matchConsume },
            { "match.set",         matchSet },
            { "match.set.not",     matchSetNot },
            { "match.range",       matchRange },
            { "match.range.not",   matchRangeNot },
            { "not.group.start",   notGroupStart },
            { "not.group.end",     notGroupEnd },
            { "add.replace.text",  addReplaceText },
            { "replace.token",     replaceToken },
            { "feature.mode",      featureMode },
            { "feature.flag",      featureFlag },
            { "feature.value",     featureValue },
            { "start.term",        startTerm },
            { "start.rule",        startRule },
            { "item.token",        itemToken },
            { "item.term",         itemTerm },
            { "item.prompt",       itemPrompt },
            { "set.error",         setError }
        };

    /// <summary>A prompt handle for starting a new definition block.</summary>
    /// <param name="args">The arguments for handling the prompt.</param>
    static private void newDef(LoaderArgs args) => args.Clear();

    /// <summary>A prompt handle for setting the starting state of the tokenizer.</summary>
    /// <param name="args">The arguments for handling the prompt.</param>
    static private void startState(LoaderArgs args) {
<<<<<<< HEAD
        State? start = args.CurState ??
=======
        State start = args.CurState ??
>>>>>>> fc539f2f
            throw new LoaderException("Expected a current state when setting the start state.");
        args.Tokenizer.Start(start.Name);
    }

    /// <summary>A prompt handle for joining two states with the defined matcher.</summary>
    /// <param name="args">The arguments for handling the prompt.</param>
    static private void joinState(LoaderArgs args) {
        State start = args.PrevState ??
            throw new LoaderException("Expected a previous state when joining to a state.");

        State end = args.CurState ??
            throw new LoaderException("Expected a current state when joining to a state.");

        Transition trans = start.Join(end.Name, args.CurTransConsume);
        trans.Matchers.AddRange(args.CurTransGroups[0].Matchers);
        args.CurTransGroups.Clear();
        args.CurTransConsume = false;
    }

    /// <summary>A prompt handle for joining a state to a token with the defined matcher.</summary>
    /// <param name="args">The arguments for handling the prompt.</param>
    static private void joinToken(LoaderArgs args) {
        State start = args.CurState ??
            throw new LoaderException("Expected a current state when joining to a token.");

        TokenState end = args.TokenStates[^1];
        Transition trans = start.Join(end.Name, args.CurTransConsume);
        trans.Matchers.AddRange(args.CurTransGroups[0].Matchers);
        State endState = args.Tokenizer.State(end.Name);
        endState.SetToken(end.Name);
        args.CurTransGroups.Clear();
        args.CurTransConsume = false;
        // Put the accept state of the token onto the states stack.
        args.PushState(endState);
    }

    /// <summary>A prompt handle for assigning a token to a state.</summary>
    /// <param name="args">The arguments for handling the prompt.</param>
    static private void assignToken(LoaderArgs args) {
        State start = args.CurState ??
            throw new LoaderException("Expected a current state when assigning a token.");
<<<<<<< HEAD

=======
        
>>>>>>> fc539f2f
        TokenState end = args.TokenStates[^1];
        start.SetToken(end.Name);
    }

    /// <summary>A prompt handle for adding a new state to the tokenizer.</summary>
    /// <param name="args">The arguments for handling the prompt.</param>
    static private void newState(LoaderArgs args) =>
        args.PushState(args.Tokenizer.State(args.LastText));

    /// <summary>A prompt handle for adding a new token to the tokenizer.</summary>
    /// <param name="args">The arguments for handling the prompt.</param>
    static private void newTokenState(LoaderArgs args) =>
        args.TokenStates.Add(args.Tokenizer.Token(args.LastText));

    /// <summary>
    /// A prompt handle for adding a new token to the tokenizer
    /// and setting it to consume that token.
    /// </summary>
    /// <param name="args">The arguments for handling the prompt.</param>
    static private void newTokenConsume(LoaderArgs args) =>
        args.TokenStates.Add(args.Tokenizer.Token(args.LastText).Consume());

    /// <summary>A prompt handle for adding a new term to the grammar.</summary>
    /// <param name="args">The arguments for handling the prompt.</param>
    static private void newTerm(LoaderArgs args) =>
        args.Terms.Push(args.Grammar.Term(args.LastText));

    /// <summary>A prompt handle for adding a new token to the grammar.</summary>
    /// <param name="args">The arguments for handling the prompt.</param>
    static private void newTokenItem(LoaderArgs args) =>
        args.TokenItems.Push(args.Grammar.Token(args.LastText));

    /// <summary>A prompt handle for adding a new prompt to the grammar.</summary>
    /// <param name="args">The arguments for handling the prompt.</param>
    static private void newPrompt(LoaderArgs args) =>
        args.Prompts.Push(args.Grammar.Prompt(args.LastText));

    /// <summary>A prompt handle for setting the currently building matcher to match any.</summary>
    /// <param name="args">The arguments for handling the prompt.</param>
    static private void matchAny(LoaderArgs args) =>
        args.TopTransGroup.AddAll();

    /// <summary>A prompt handle for setting the currently building matcher to be consumed.</summary>
    /// <param name="args">The arguments for handling the prompt.</param>
    static private void matchConsume(LoaderArgs args) =>
        args.CurTransConsume = true;

    /// <summary>A prompt handle for setting the currently building matcher to match to a character set.</summary>
    /// <param name="args">The arguments for handling the prompt.</param>
    static private void matchSet(LoaderArgs args) {
        Token chars = args.Recent() ??
            throw new LoaderException("Expected a recent token for characters in match set.");

        Rune[] match = Text.Unescape(chars.Text).EnumerateRunes().ToArray();
        if (match.Length <= 0)
            throw new LoaderException("Must have at least one char, " + chars + ", in a char set.");

        if (match.Length == 1)
            args.TopTransGroup.AddSingle(match[0]);
        else args.TopTransGroup.AddSet(match);
    }

    /// <summary>A prompt handle for setting the currently building matcher to not match to a character set.</summary>
    /// <param name="args">The arguments for handling the prompt.</param>
    static private void matchSetNot(LoaderArgs args) {
        notGroupStart(args);
        matchSet(args);
        notGroupEnd(args);
    }

    /// <summary>A prompt handle for setting the currently building matcher to match to a character range.</summary>
    /// <param name="args">The arguments for handling the prompt.</param>
    static private void matchRange(LoaderArgs args) {
        Token lowChar  = args.Recent(2) ??
            throw new LoaderException("Expected a recent token for the lower character in match range.");

        Token highChar = args.Recent() ??
            throw new LoaderException("Expected a recent token for the higher character in match range.");

        Rune[] lowText  = Text.Unescape(lowChar.Text).EnumerateRunes().ToArray();
        if (lowText.Length != 1)
            throw new LoaderException("May only have one character for the low char, " + lowChar + ", of a range.");

        Rune[] highText = Text.Unescape(highChar.Text).EnumerateRunes().ToArray();
        if (highText.Length != 1)
            throw new LoaderException("May only have one character for the high char, " + highChar + ", of a range.");

        args.TopTransGroup.AddRange(lowText[0], highText[0]);
    }

    /// <summary>A prompt handle for setting the currently building matcher to not match to a character range.</summary>
    /// <param name="args">The arguments for handling the prompt.</param>
    static private void matchRangeNot(LoaderArgs args) {
        notGroupStart(args);
        matchRange(args);
        notGroupEnd(args);
    }

    /// <summary>A prompt handle for starting a not group of matchers.</summary>
    /// <param name="args">The arguments for handling the prompt.</param>
    static private void notGroupStart(LoaderArgs args) {
        NotGroup notGroup = new();
        args.TopTransGroup.Add(notGroup);
        args.CurTransGroups.Add(notGroup);
    }

    /// <summary>A prompt handle for ending a not group of matchers.</summary>
    /// <param name="args">The arguments for handling the prompt.</param>
    static private void notGroupEnd(LoaderArgs args) =>
        args.CurTransGroups.RemoveAt(args.CurTransGroups.Count-1);

    /// <summary>A prompt handle for adding a new replacement string to the loader.</summary>
    /// <param name="args">The arguments for handling the prompt.</param>
    static private void addReplaceText(LoaderArgs args) =>
        args.ReplaceText.Add(Text.Unescape(args.LastText));

    /// <summary>
    /// A prompt handle for setting a set of replacements between two
    /// tokens with a previously set replacement string set.
    /// </summary>
    /// <param name="args">The arguments for handling the prompt.</param>
    static private void replaceToken(LoaderArgs args) {
        TokenState start = args.TokenStates[^2];
        TokenState end   = args.TokenStates[^1];
        start.Replace(end.Name, args.ReplaceText);
        args.ReplaceText.Clear();
        // remove end while keeping the start.
        args.TokenStates.RemoveAt(args.TokenStates.Count-1);
    }

    /// <summary>A prompt handle for setting the feature mode.</summary>
    /// <param name="args">The arguments for handling the prompt.</param>
    static private void featureMode(LoaderArgs args) =>
        args.FeatureFlagMode = args.LastText;

    /// <summary>A prompt handle for setting a feature with the current mode and key without a value.</summary>
    /// <param name="args">The arguments for handling the prompt.</param>
    static private void featureFlag(LoaderArgs args) {
        switch (args.FeatureFlagMode) {
            case "enable":  args.EnableFeatureValue(args.LastText, true);  return;
            case "disable": args.EnableFeatureValue(args.LastText, false); return;
            default: throw new LoaderException("May not change a feature flag with \"" + args.FeatureFlagMode + "\".");
        }
    }

    /// <summary>A prompt handle for setting a feature with the current mode, key, and value.</summary>
    /// <param name="args">The arguments for handling the prompt.</param>
    static private void featureValue(LoaderArgs args) {
        Token value = args.Recent(1) ??
            throw new LoaderException("Expected a recent token for the feature value.");

        switch (args.FeatureFlagMode) {
            case "set": args.SetFeatureValue(value.Text, args.LastText); return;
            default: throw new LoaderException("May not change a feature with \"" + args.FeatureFlagMode + "\".");
        }
    }

    /// <summary>A prompt handle for starting a grammar definition of a term.</summary>
    /// <param name="args">The arguments for handling the prompt.</param>
    static private void startTerm(LoaderArgs args) =>
        args.Grammar.Start(args.Terms.Peek().Name);

    /// <summary>A prompt handle for starting defining a rule for the current term.</summary>
    /// <param name="args">The arguments for handling the prompt.</param>
    static private void startRule(LoaderArgs args) =>
        args.CurRule = args.Terms.Peek().NewRule();

    /// <summary>A prompt handle for adding a token to the current rule being built.</summary>
    /// <param name="args">The arguments for handling the prompt.</param>
    static private void itemToken(LoaderArgs args) =>
        args.CurRule?.AddToken(args.TokenItems.Pop().Name);

    /// <summary>A prompt handle for adding a term to the current rule being built.</summary>
    /// <param name="args">The arguments for handling the prompt.</param>
    static private void itemTerm(LoaderArgs args) =>
        args.CurRule?.AddTerm(args.Terms.Pop().Name);

    /// <summary>A prompt handle for adding a prompt to the current rule being built.</summary>
    /// <param name="args">The arguments for handling the prompt.</param>
    static private void itemPrompt(LoaderArgs args) =>
        args.CurRule?.AddPrompt(args.Prompts.Pop().Name);

    /// <summary>Sets the error token to the tokenizer and parser to use for bad input.</summary>
    /// <param name="args">The arguments for handling the prompt.</param>
    static private void setError(LoaderArgs args) {
        string errToken = args.TokenItems.Pop().Name;
        args.Tokenizer.ErrorToken(errToken);
        args.Grammar.Error(errToken);
    }
}<|MERGE_RESOLUTION|>--- conflicted
+++ resolved
@@ -14,11 +14,7 @@
     /// <summary>The collection of prompt handles to parse the language file with.</summary>
     static public Dictionary<string, PromptHandle<LoaderArgs>> Handles { get; }
 
-<<<<<<< HEAD
-    /// <summary>Gets the handles used for processing a parse.</summary>
-=======
     /// <summary>Prepares the handles used for processing a parse.</summary>
->>>>>>> fc539f2f
     static Processor() => Handles = new Dictionary<string, PromptHandle<LoaderArgs>>() {
             { "new.def",           newDef },
             { "start.state",       startState },
@@ -59,11 +55,7 @@
     /// <summary>A prompt handle for setting the starting state of the tokenizer.</summary>
     /// <param name="args">The arguments for handling the prompt.</param>
     static private void startState(LoaderArgs args) {
-<<<<<<< HEAD
-        State? start = args.CurState ??
-=======
         State start = args.CurState ??
->>>>>>> fc539f2f
             throw new LoaderException("Expected a current state when setting the start state.");
         args.Tokenizer.Start(start.Name);
     }
@@ -105,11 +97,7 @@
     static private void assignToken(LoaderArgs args) {
         State start = args.CurState ??
             throw new LoaderException("Expected a current state when assigning a token.");
-<<<<<<< HEAD
-
-=======
-        
->>>>>>> fc539f2f
+
         TokenState end = args.TokenStates[^1];
         start.SetToken(end.Name);
     }
