﻿using PetiteParser.Logger;
using System;
using System.Linq;

namespace PetiteParser.Grammar.Normalizer;

/// <summary>Tool for helping normalize grammars into an CLR format.</summary>
/// <remarks>
/// This performs several precepts such as removing duplicate grammar rules,
/// removing unproductive rules, and removing left recursion.
/// </remarks>
static public class Normalizer {

    /// <summary>The limit length to use if none is given for normalizing.</summary>
    private const int defaultLoopLimit = 100;

    /// <summary>Gets all the default precepts in the order to run them in.</summary>
    static private IPrecept[] allPrecepts => new IPrecept[] {
        // Remove unneeded parts of the grammar and sort the rules to make finding duplicates easier.
        new RemoveUnusedTerms(),
        new RemoveUnproductiveRules(),
<<<<<<< HEAD
        new RemoveMonoproductiveTerms(),
=======
        //new RemoveMonoproductiveTerms(), // TODO: Enable
>>>>>>> d6e9eb07
        new SortRules(),
        new RemoveDuplicateRules(),
        new RemoveDuplicateTerms(),

        // Change the rules to be biased towards shifts over reduces.
<<<<<<< HEAD
        new InlineOneRuleTerms(),
        new InlineTails(),
=======
        //new InlineOneRuleTerms(), // TODO: Enable
        //new InlineTails(), // TODO: Enable
>>>>>>> d6e9eb07

        // More complex precepts are run last so that unproductive
        // rules and any complications have already been removed.
        new RemoveLeftRecursion(),
    };

    /// <summary>Creates a copy of the grammar and normalizes it.</summary>
    /// <param name="grammar">The grammar to copy and normalize.</param>
    /// <param name="log">The optional log to collect warnings and errors with.</param>
    /// <param name="loopLimit">The maximum number of normalization loops are allowed before failing.</param>
    /// <returns>The normalized copy of the given grammar.</returns>
    static public Grammar GetNormal(Grammar grammar, ILogger? log = null, int loopLimit = defaultLoopLimit) {
        Grammar gram2 = grammar.Copy();
        Normalize(gram2, log, loopLimit);
        return gram2;
    }
    
    /// <summary>Creates a copy of the grammar and normalizes it.</summary>
    /// <param name="grammar">The grammar to copy and normalize.</param>
    /// <param name="maxSteps">The maximum number of steps to perform.</param>
    /// <param name="log">The optional log to output notices to.</param>
    /// <param name="precepts">The set of precepts to run on the grammar.</param>
    /// <returns>The normalized copy of the given grammar.</returns>
    static internal Grammar GetNormal(Grammar grammar, int maxSteps, ILogger? log, params IPrecept[] precepts) {
        Grammar gram2 = grammar.Copy();
        Normalize(gram2, maxSteps, log, precepts);
        return gram2;
    }

    /// <summary>Performs a collection of automatic precepts to change the given grammar into a normal CLR form.</summary>
    /// <param name="grammar">The grammar to normalize.</param>
    /// <param name="log">The optional log to output notices to.</param>
    /// <param name="loopLimit">The maximum number of normalization loops are allowed before failing.</param>
    /// <returns>True if the grammar was changed, false otherwise.</returns>
    static public bool Normalize(Grammar grammar, ILogger? log = null, int loopLimit = defaultLoopLimit) {
        Buffered bufLog = new(log);
        int steps = Normalize(grammar, loopLimit, log, allPrecepts);
        if (steps >= loopLimit) {
            Console.WriteLine(bufLog);
            throw new GrammarException("Normalizing grammar got stuck in a loop. Log dumped to console.");
        }
        return steps > 0;
    }

    /// <summary>Performs a maximum number of steps with the given precepts to change the given grammar.</summary>
    /// <param name="grammar">The grammar to normalize.</param>
    /// <param name="maxSteps">The maximum number of steps to perform.</param>
    /// <param name="log">The optional log to output notices to.</param>
    /// <param name="precepts">The set of precepts to run on the grammar.</param>
    /// <returns>The number of steps which were performed.</returns>
    static internal int Normalize(Grammar grammar, int maxSteps, ILogger? log, params IPrecept[] precepts) {
        Analyzer.Analyzer analyzer = new(grammar);
        for (int steps = 1; steps <= maxSteps; ++steps) {
            if (precepts.Any(a => a.Perform(analyzer, log))) {
                analyzer.NeedsToRefresh();
                // Extra fine detail information for debugging small grammar normalization.
                log?.AddInfo("Normalized Grammar to: ");
                log?.Indent().AddInfo(analyzer.Grammar.ToString()); // TODO: Comment out
            } else return steps;
        }
        return maxSteps;
    }
}<|MERGE_RESOLUTION|>--- conflicted
+++ resolved
@@ -19,23 +19,14 @@
         // Remove unneeded parts of the grammar and sort the rules to make finding duplicates easier.
         new RemoveUnusedTerms(),
         new RemoveUnproductiveRules(),
-<<<<<<< HEAD
-        new RemoveMonoproductiveTerms(),
-=======
         //new RemoveMonoproductiveTerms(), // TODO: Enable
->>>>>>> d6e9eb07
         new SortRules(),
         new RemoveDuplicateRules(),
         new RemoveDuplicateTerms(),
 
         // Change the rules to be biased towards shifts over reduces.
-<<<<<<< HEAD
-        new InlineOneRuleTerms(),
-        new InlineTails(),
-=======
         //new InlineOneRuleTerms(), // TODO: Enable
         //new InlineTails(), // TODO: Enable
->>>>>>> d6e9eb07
 
         // More complex precepts are run last so that unproductive
         // rules and any complications have already been removed.
