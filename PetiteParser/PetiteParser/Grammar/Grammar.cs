--- conflicted
+++ resolved
@@ -73,28 +73,16 @@
             grammar.ErrorToken = grammar.Token(this.ErrorToken.Name);
 
         foreach (Term term in this.terms) {
-<<<<<<< HEAD
-            Term? termCopy = grammar.findTerm(term.Name);
-            if (termCopy is null)
-=======
             Term? termCopy = grammar.findTerm(term.Name) ??
->>>>>>> d530c7af
                 throw new GrammarException("Failed to find "+term.Name+" during grammar copy.");
             foreach (Rule rule in term.Rules) {
                 Rule ruleCopy = new(grammar, termCopy);
                 foreach (Item item in rule.Items) {
                     Item itemCopy =
-<<<<<<< HEAD
-                            item is Term      ? grammar.Term(item.Name) :
-                            item is TokenItem ? grammar.Token(item.Name) :
-                            item is Prompt    ? grammar.Prompt(item.Name) :
-                            throw new GrammarException("Unknown item type: "+item);
-=======
                         item is Term      ? grammar.Term(item.Name) :
                         item is TokenItem ? grammar.Token(item.Name) :
                         item is Prompt    ? grammar.Prompt(item.Name) :
                         throw new GrammarException("Unknown item type: "+item);
->>>>>>> d530c7af
                     ruleCopy.Items.Add(itemCopy);
                 }
                 termCopy.Rules.Add(ruleCopy);
@@ -239,10 +227,6 @@
     /// </param>
     /// <example>prefix'0, prefix'1, ... prefix'23</example>
     /// <returns>The new term.</returns>
-<<<<<<< HEAD
-=======
-    /// <returns>The new term.</returns>
->>>>>>> d530c7af
     internal Term AddGeneratedTerm(string? termNamePrefix = null) {
         // Get prefix with tailing generated indicator but nothing after tailing indicator.
         string prefix = generatedTermTailIndicator.ToString();
@@ -269,11 +253,7 @@
     /// <returns>The item that was created.</returns>
     public Item Item(string text) {
         text = text.Trim();
-<<<<<<< HEAD
-        if (!Rule.itemsRegex.IsMatch(text))
-=======
         if (!Rule.ItemsRegex().IsMatch(text))
->>>>>>> d530c7af
             throw new GrammarException("Unexpected item pattern: "+text);
         string name = text[1..^1];
         return text[0] switch {
