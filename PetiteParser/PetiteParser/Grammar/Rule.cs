﻿using System;
using System.Collections.Generic;
using System.Linq;
using System.Text;
using System.Text.RegularExpressions;

namespace PetiteParser.Grammar;

/// <summary>A rule is a single definition from a grammar.</summary>
/// <remarks>
/// For example `<T> → "(" <E> ")"`. The term for the rule is
/// the left hand side (`T`) while the items are the parts on the right hand size.
/// The items are made up of tokens (`(`, `)`) and the rule's term or other terms (`E`).
/// The order of the items defines how this rule in the grammar is to be used.
/// </remarks>
<<<<<<< HEAD
public class Rule : IComparable<Rule> {

    /// <summary>The regular expression for breaking up items.</summary>
    internal static readonly Regex itemsRegex;

    /// <summary>Prepares the regular expression for breaking up items.</summary>
    static Rule() => itemsRegex = new(@"< [^>\]}]+ > | \[ [^>\]}]+ \] | { [^>\]}]+ }",
        RegexOptions.IgnorePatternWhitespace|RegexOptions.Compiled);
=======
public partial class Rule : IComparable<Rule> {
    
    /// <summary>The regular expression for breaking up items.</summary>
    [GeneratedRegex(@"< [^>\]}]+ > | \[ [^>\]}]+ \] | { [^>\]}]+ }", RegexOptions.Compiled | RegexOptions.IgnorePatternWhitespace)]
    internal static partial Regex ItemsRegex();
>>>>>>> d530c7af

    /// <summary>Determines if two rules are equal.</summary>
    /// <param name="left">The left rule in the comparison.</param>
    /// <param name="right">The right rule in the comparison.</param>
    /// <returns>True if the two rules are equal, false otherwise.</returns>
    public static bool operator ==(Rule left, Rule right) => left is null ? right is null : left.Equals(right);
<<<<<<< HEAD
    
=======

>>>>>>> d530c7af
    /// <summary>Determines if two rules are not equal.</summary>
    /// <param name="left">The left rule in the comparison.</param>
    /// <param name="right">The right rule in the comparison.</param>
    /// <returns>True if the two rules are not equal, false otherwise.</returns>
    public static bool operator !=(Rule left, Rule right) => !(left==right);
<<<<<<< HEAD
    
=======

>>>>>>> d530c7af
    /// <summary>Determines if the left rule is less than the right rule.</summary>
    /// <param name="left">The left rule in the comparison.</param>
    /// <param name="right">The right rule in the comparison.</param>
    /// <returns>True if the left rule is less than the right rule, false otherwise.</returns>
    public static bool operator <(Rule left, Rule right) => left is null ? right is not null : left.CompareTo(right) < 0;
<<<<<<< HEAD
    
=======

>>>>>>> d530c7af
    /// <summary>Determines if the left rule is less than or equal to the right rule.</summary>
    /// <param name="left">The left rule in the comparison.</param>
    /// <param name="right">The right rule in the comparison.</param>
    /// <returns>True if the left rule is less than or equal to the right rule, false otherwise.</returns>
    public static bool operator <=(Rule left, Rule right) => left is null || left.CompareTo(right) <= 0;

    /// <summary>Determines if the left rule is greater than the right rule.</summary>
    /// <param name="left">The left rule in the comparison.</param>
    /// <param name="right">The right rule in the comparison.</param>
    /// <returns>True if the left rule is greater than the right rule, false otherwise.</returns>
    public static bool operator >(Rule left, Rule right) => left is not null && left.CompareTo(right) > 0;

    /// <summary>Determines if the left rule is greater than or equal to the right rule.</summary>
    /// <param name="left">The left rule in the comparison.</param>
    /// <param name="right">The right rule in the comparison.</param>
    /// <returns>True if the left rule is greater than or equal to the right rule, false otherwise.</returns>
    public static bool operator >=(Rule left, Rule right) => left is null ? right is null : left.CompareTo(right) >= 0;

    /// <summary>The grammar this rule belongs too.</summary>
    private readonly Grammar grammar;

    /// <summary>Creates a new rule for the given grammar and term.</summary>
    /// <param name="grammar">The grammar this rule belongs too.</param>
    /// <param name="term">Gets the left hand side term to the rule.</param>
    internal Rule(Grammar grammar, Term term) {
        this.grammar = grammar;
        this.Term = term;
        this.Items = new List<Item>();
    }

    /// <summary>Gets the left hand side term to the rule.</summary>
    public Term Term { get; }

    /// <summary>
    /// Gets all the terms, tokens, and prompts for this rule.
    /// The items are in the order defined by this rule.
    /// </summary>
    public List<Item> Items { get; }

    /// <summary>Adds a term to this rule. This will get or create a new term to the grammar.</summary>
    /// <param name="termName">The name of the term to add.</param>
    /// <returns>This rule so that rule creation can be chained.</returns>
    public Rule AddTerm(string termName) {
        this.Items.Add(this.grammar.Term(termName));
        return this;
    }

    /// <summary> Adds a token to this rule. </summary>
    /// <param name="tokenName">The name of the token.</param>
    /// <returns>This rule so that rule creation can be chained.</returns>
    public Rule AddToken(string tokenName) {
        this.Items.Add(this.grammar.Token(tokenName));
        return this;
    }

    /// <summary>Adds a prompt to this rule.</summary>
    /// <param name="promptName">The name of the prompt</param>
    /// <returns>This rule so that rule creation can be chained.</returns>
    public Rule AddPrompt(string promptName) {
        this.Items.Add(this.grammar.Prompt(promptName));
        return this;
    }

    /// <summary>Adds a list of items to this rule with one or more items in the given string.</summary>
    /// <remarks>
    /// Each item must have a prefix and suffix to indicate which type of item is to be used.
    /// Angle brackets for terms, Square brackets for tokens, and Curly brackets for prompts.
    /// Anything between the items will be ignored.
    /// </remarks>
    /// <param name="items">The items string to add.</param>
    /// <returns>This rule so that rule creation can be chained.</returns>
    public Rule AddItems(string items) {
<<<<<<< HEAD
        MatchCollection matches = itemsRegex.Matches(items);
=======
        MatchCollection matches = ItemsRegex().Matches(items);
>>>>>>> d530c7af
        foreach (Match match in matches.Cast<Match>())
            this.Items.Add(this.grammar.Item(match.Value));
        return this;
    }

    /// <summary>Gets the set of terms and tokens without the prompts.</summary>
    public IEnumerable<Item> BasicItems =>
        this.Items.Where(item => item is not Prompt);

    /// <summary>Determines if the given rule is equal to this rule.</summary>
    /// <param name="obj">The object to compare against.</param>
    /// <returns>True if they are equal, false otherwise.</returns>
    public override bool Equals(object? obj) {
        if (obj is null) return false;
        if (obj is not Rule other) return false;
        if (this.Term != other.Term) return false;
        if (this.Items.Count != other.Items.Count) return false;
        for (int i = this.Items.Count - 1; i >= 0; i--) {
            if (this.Items[i] != other.Items[i]) return false;
        }
        return true;
    }

    /// <summary>Determines if the given rule is the same as this rule with one term aliased.</summary>
    /// <param name="other">The other rule to check if the same.</param>
    /// <param name="target">The target term to use in place of the alias.</param>
    /// <param name="alias">The alias term to check as the target.</param>
    /// <returns>True if the two rules are the same with the aliased term.</returns>
    internal bool Same(Rule other, Term target, Term alias) {
        if (this.Items.Count != other.Items.Count) return false;
        for (int i = this.Items.Count - 1; i >= 0; i--) {
            Item item1 = this.Items[i];
            Item item2 = other.Items[i];
            if (item1 == alias) item1 = target;
            if (item2 == alias) item2 = target;
            if (item1 != item2) return false;
        }
        return true;
    }

    /// <summary>Compares this rule with the given rule.</summary>
    /// <param name="other">The other rule to compare against.</param>
    /// <returns>
    /// Negative if this rule is smaller than the given other,
    /// 0 if equal, 1 if this rule is larger.
    /// </returns>
    public int CompareTo(Rule? other) {
        if (other is null) return 1;
        int cmp = this.Term.CompareTo(other.Term);
        if (cmp != 0) return cmp;
        int count1 = this.Items.Count;
        int count2 = other.Items.Count;
        int min = Math.Min(count1, count2);
        for (int i = 0; i < min; i++) {
            cmp = this.Items[i].CompareTo(other.Items[i]);
            if (cmp != 0) return cmp;
        }
        return count1-count2;
    }

    /// <summary>This gets the hash code for this rule.</summary>
    /// <returns>The base object's hash code.</returns>
    public override int GetHashCode() => base.GetHashCode();

    /// <summary>Gets the string for this rule.</summary>
    /// <returns>The string for this rule.</returns>
    public override string ToString() => this.ToString(-1);

    /// <summary>
    /// Gets the string for this rule.
    /// Has an optional step index for showing the different states of the parser generator.
    /// </summary>
    /// <param name="stepIndex">The index of the current step to show.</param>
    /// <param name="showTerm">Indicates if the term and arrow should be shown at the front of the rule.</param>
    /// <returns>The string for this rule.</returns>
    public string ToString(int stepIndex, bool showTerm = true) {
        StringBuilder buf = new();
        if (showTerm) {
            buf.Append(this.Term.ToString());
            buf.Append(" →");
        }

        int index = 0;
        if (this.Items.Count > 0) {
            foreach (Item item in this.Items) {
                if (index == stepIndex) {
                    buf.Append(" •");
                    stepIndex = -1;
                }
                buf.Append(' ');
                buf.Append(item.ToString());
                if (item is not Prompt) ++index;
            }
        } else buf.Append(" λ");
        if (index == stepIndex) buf.Append(" •");
        return buf.ToString();
    }
}<|MERGE_RESOLUTION|>--- conflicted
+++ resolved
@@ -13,53 +13,30 @@
 /// The items are made up of tokens (`(`, `)`) and the rule's term or other terms (`E`).
 /// The order of the items defines how this rule in the grammar is to be used.
 /// </remarks>
-<<<<<<< HEAD
-public class Rule : IComparable<Rule> {
-
-    /// <summary>The regular expression for breaking up items.</summary>
-    internal static readonly Regex itemsRegex;
-
-    /// <summary>Prepares the regular expression for breaking up items.</summary>
-    static Rule() => itemsRegex = new(@"< [^>\]}]+ > | \[ [^>\]}]+ \] | { [^>\]}]+ }",
-        RegexOptions.IgnorePatternWhitespace|RegexOptions.Compiled);
-=======
 public partial class Rule : IComparable<Rule> {
     
     /// <summary>The regular expression for breaking up items.</summary>
     [GeneratedRegex(@"< [^>\]}]+ > | \[ [^>\]}]+ \] | { [^>\]}]+ }", RegexOptions.Compiled | RegexOptions.IgnorePatternWhitespace)]
     internal static partial Regex ItemsRegex();
->>>>>>> d530c7af
 
     /// <summary>Determines if two rules are equal.</summary>
     /// <param name="left">The left rule in the comparison.</param>
     /// <param name="right">The right rule in the comparison.</param>
     /// <returns>True if the two rules are equal, false otherwise.</returns>
     public static bool operator ==(Rule left, Rule right) => left is null ? right is null : left.Equals(right);
-<<<<<<< HEAD
-    
-=======
-
->>>>>>> d530c7af
+    
     /// <summary>Determines if two rules are not equal.</summary>
     /// <param name="left">The left rule in the comparison.</param>
     /// <param name="right">The right rule in the comparison.</param>
     /// <returns>True if the two rules are not equal, false otherwise.</returns>
     public static bool operator !=(Rule left, Rule right) => !(left==right);
-<<<<<<< HEAD
-    
-=======
-
->>>>>>> d530c7af
+    
     /// <summary>Determines if the left rule is less than the right rule.</summary>
     /// <param name="left">The left rule in the comparison.</param>
     /// <param name="right">The right rule in the comparison.</param>
     /// <returns>True if the left rule is less than the right rule, false otherwise.</returns>
     public static bool operator <(Rule left, Rule right) => left is null ? right is not null : left.CompareTo(right) < 0;
-<<<<<<< HEAD
-    
-=======
-
->>>>>>> d530c7af
+    
     /// <summary>Determines if the left rule is less than or equal to the right rule.</summary>
     /// <param name="left">The left rule in the comparison.</param>
     /// <param name="right">The right rule in the comparison.</param>
@@ -132,11 +109,7 @@
     /// <param name="items">The items string to add.</param>
     /// <returns>This rule so that rule creation can be chained.</returns>
     public Rule AddItems(string items) {
-<<<<<<< HEAD
-        MatchCollection matches = itemsRegex.Matches(items);
-=======
         MatchCollection matches = ItemsRegex().Matches(items);
->>>>>>> d530c7af
         foreach (Match match in matches.Cast<Match>())
             this.Items.Add(this.grammar.Item(match.Value));
         return this;
