--- conflicted
+++ resolved
@@ -3,77 +3,43 @@
 namespace PetiteParser.Grammar;
 
 /// <summary>An item is part of a term rule.</summary>
-<<<<<<< HEAD
 public abstract class Item : IComparable<Item> {
     
-=======
-public abstract class Item: IComparable<Item> {
-
->>>>>>> d530c7af
     /// <summary>Determines if two items are equal.</summary>
     /// <param name="left">The left item in the comparison.</param>
     /// <param name="right">The right item in the comparison.</param>
     /// <returns>True if the two items are equal, false otherwise.</returns>
-<<<<<<< HEAD
-    public static bool operator ==(Item left, Item right) => left is null ? right is null : left.Equals(right);
-    
-=======
     public static bool operator ==(Item? left, Item? right) => left is null ? right is null : left.Equals(right);
 
->>>>>>> d530c7af
     /// <summary>Determines if two items are not equal.</summary>
     /// <param name="left">The left item in the comparison.</param>
     /// <param name="right">The right item in the comparison.</param>
     /// <returns>True if the two items are not equal, false otherwise.</returns>
-<<<<<<< HEAD
-    public static bool operator !=(Item left, Item right) => !(left == right);
-    
-=======
     public static bool operator !=(Item? left, Item? right) => !(left == right);
 
->>>>>>> d530c7af
     /// <summary>Determines if the left item is less than the right item.</summary>
     /// <param name="left">The left item in the comparison.</param>
     /// <param name="right">The right item in the comparison.</param>
     /// <returns>True if the left item is less than the right item, false otherwise.</returns>
-<<<<<<< HEAD
-    public static bool operator <(Item left, Item right) => left is null ? right is not null : left.CompareTo(right) < 0;
-    
-=======
     public static bool operator <(Item? left, Item? right) => left is null ? right is not null : left.CompareTo(right) < 0;
 
->>>>>>> d530c7af
     /// <summary>Determines if the left item is less than or equal to the right item.</summary>
     /// <param name="left">The left item in the comparison.</param>
     /// <param name="right">The right item in the comparison.</param>
     /// <returns>True if the left item is less than or equal to the right item, false otherwise.</returns>
-<<<<<<< HEAD
-    public static bool operator <=(Item left, Item right) => left is null || left.CompareTo(right) <= 0;
-    
-=======
     public static bool operator <=(Item? left, Item? right) => left is null || left.CompareTo(right) <= 0;
 
->>>>>>> d530c7af
     /// <summary>Determines if the left item is greater than the right item.</summary>
     /// <param name="left">The left item in the comparison.</param>
     /// <param name="right">The right item in the comparison.</param>
     /// <returns>True if the left item is greater than the right item, false otherwise.</returns>
-<<<<<<< HEAD
-    public static bool operator >(Item left, Item right) => left is not null && left.CompareTo(right) > 0;
-    
-=======
     public static bool operator >(Item? left, Item? right) => left is not null && left.CompareTo(right) > 0;
 
->>>>>>> d530c7af
     /// <summary>Determines if the left item is greater than or equal to the right item.</summary>
     /// <param name="left">The left item in the comparison.</param>
     /// <param name="right">The right item in the comparison.</param>
     /// <returns>True if the left item is greater than or equal to the right item, false otherwise.</returns>
-<<<<<<< HEAD
-    public static bool operator >=(Item left, Item right) => left is null ? right is null : left.CompareTo(right) >= 0;
-=======
     public static bool operator >=(Item? left, Item? right) => left is null ? right is null : left.CompareTo(right) >= 0;
->>>>>>> d530c7af
 
     /// <summary>Creates a new item.</summary>
     /// <param name="name">The name of the item.</param>
@@ -93,12 +59,8 @@
     /// <summary>Determines if this item is equal to the given object.</summary>
     /// <param name="obj">The object to compare against.</param>
     /// <returns>True if they are equivalent, false otherwise.</returns>
-<<<<<<< HEAD
-    public override bool Equals(object? obj) => obj is Item item && item.ToString() == this.ToString();
-=======
     public override bool Equals(object? obj) =>
         obj is Item item && item.ToString() == this.ToString();
->>>>>>> d530c7af
 
     /// <summary>Gets a value for the item type to use when comparing items.</summary>
     /// <param name="item">The item to get the comparable value from.</param>
