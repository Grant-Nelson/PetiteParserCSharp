--- conflicted
+++ resolved
@@ -6,12 +6,6 @@
 /// the next character in the input is a match.
 /// </summary>
 sealed public class Transition : Matcher.Group {
-<<<<<<< HEAD
-
-    /// <summary>Gets the state to goto if a character matches this transition.</summary>
-    public State Target { get; }
-=======
->>>>>>> fc539f2f
 
     /// <summary>Creates a new transition.</summary>
     /// <param name="target">The state to target.</param>
