﻿using PetiteParser.Logger;
using PetiteParser.Misc;
using System.Collections.Generic;
using System.Text;

namespace PetiteParser.Tokenizer;

/// <summary>A tokenizer for breaking a string into tokens.</summary>
sealed public class Tokenizer {

    /// <summary>The states organized by the state name.</summary>
    private readonly Dictionary<string, State> states;

    /// <summary>The token states organized by the token name.</summary>
    private readonly Dictionary<string, TokenState> token;

    /// <summary>The set of consuming tokens.</summary>
    private readonly HashSet<string> consume;

    /// <summary>The state to start a tokenization from.</summary>
    private State? start;

    /// <summary>The token to use when an error occurs or nil to throw an exception.</summary>
    private TokenState? errorToken;

    /// <summary>Creates a new tokenizer.</summary>
    public Tokenizer() {
        this.states     = new Dictionary<string, State>();
        this.token      = new Dictionary<string, TokenState>();
        this.consume    = new HashSet<string>();
        this.start      = null;
        this.errorToken = null;
    }

    /// <summary>
    /// Sets the start state for the tokenizer to a state with the name state name.
    /// If that state doesn't exist it will be created.
    /// </summary>
    /// <param name="stateName">The name of the state to set to the start.</param>
    /// <returns>The new start node.</returns>
    public State Start(string stateName) =>
        this.start = this.State(stateName);

    /// <summary>
    /// Creates and adds a state by the given name state name.
    /// If a state already exists it is returned, otherwise the new state is returned.
    /// </summary>
    /// <param name="stateName">The name of the state node to find or create.</param>
    /// <returns>The found or new state.</returns>
    public State State(string stateName) {
        if (!this.states.TryGetValue(stateName, out State? state)) {
            state = new State(this, stateName);
            this.states.Add(stateName, state);
        }
        return state;
    }

    /// <summary>
    /// Creates and add an acceptance token with the given name tokenName.
    /// A new acceptance token is not connected to any state.
    /// If a token by that name already exists it will be returned, otherwise the new token is returned.
    /// </summary>
    /// <param name="tokenName">The name of the token state to find or create.</param>
    /// <returns>The found or new token state.</returns>
    public TokenState Token(string tokenName) {
        if (!this.token.TryGetValue(tokenName, out TokenState? token)) {
            token = new TokenState(this, tokenName);
            this.token.Add(tokenName, token);
        }
        return token;
    }

    /// <summary>
    /// Joins the two given states and returns the new or already existing transition.
    /// </summary>
    /// <param name="startStateName">The name of the state to start at.</param>
    /// <param name="endStateName">The name of the state to end at.</param>
    /// <returns>The new or existing transition.</returns>
    public Transition Join(string startStateName, string endStateName) =>
        this.State(startStateName).Join(endStateName);

    /// <summary>
    /// This is short hand for a join and SetToken where the state name and token name are the same.
    /// </summary>
    /// <param name="startStateName">The name of the state to start at.</param>
    /// <param name="endStateName">The name of the state to end at. This is the name of the token too.</param>
    /// <returns>The new or existing transition.</returns>
    public Transition JoinToToken(string startStateName, string endStateName) {
        this.State(endStateName).SetToken(endStateName);
        return this.State(startStateName).Join(endStateName);
    }

    /// <summary>
    /// Sets the token for the given state and returns the acceptance token.
    /// </summary>
    /// <param name="stateName">The name of the state.</param>
    /// <param name="tokenName">The name of the token.</param>
    /// <returns>The acceptance token.</returns>
    public TokenState SetToken(string stateName, string tokenName) =>
        this.State(stateName).SetToken(tokenName);

    /// <summary>Sets which tokens should be consumed and not emitted.</summary>
    /// <param name="tokens">The tokens to consume.</param>
    public void Consume(params string[] tokens) =>
        this.Consume(tokens as IEnumerable<string>);

    /// <summary>Sets which tokens should be consumed and not emitted.</summary>
    /// <param name="tokens">The tokens to consume.</param>
    public void Consume(IEnumerable<string> tokens) =>
        tokens.Foreach(this.consume.Add);

    /// <summary>
    /// Sets the error token to use if the tokenizer cannot tokenize something.
    /// If that token doesn't exist it will be created.
    /// </summary>
    /// <param name="stateName">The name of the error token.</param>
    /// <returns>The new error token.</returns>
    public TokenState ErrorToken(string stateName) =>
        this.errorToken = this.Token(stateName);

    /// <summary>Indicates if errors will be tokenized or if they'll be thrown.</summary>
    public bool TokenizeError => this.errorToken is not null;

    /// <summary>
    /// Tokenizes the given input string with the current configured
    /// tokenizer and returns the iterator of tokens for the input.
    /// This will throw an exception if the input is not tokenizable.
    /// </summary>
    /// <param name="input">The input string to tokenize.</param>
    /// <returns>The resulting tokens.</returns>
    public IEnumerable<Token> Tokenize(params string[] input) =>
        this.Tokenize(new Scanner.DefaultScanner(input));

    /// <summary>
    /// Tokenizes the given input string with the current configured
    /// tokenizer and returns the iterator of tokens for the input.
    /// This will throw an exception if the input is not tokenizable.
    /// </summary>
    /// <param name="log">An optional logger to help debug a tokenizer configuration.</param>
    /// <param name="input">The input string to tokenize.</param>
    /// <returns>The resulting tokens.</returns>
    public IEnumerable<Token> Tokenize(ILogger? log, params string[] input) =>
        this.Tokenize(new Scanner.DefaultScanner(input), log);

    /// <summary>
    /// Tokenizes the given input string with the current configured
    /// tokenizer and returns the iterator of tokens for the input.
    /// This will throw an exception if the input is not tokenizable.
    /// </summary>
    /// <remarks>
    /// If the input comes from multiple locations, the input name may be changed
    /// during the enumeration of the input into the tokenizer.
    /// </remarks>
    /// <param name="input">The input strings to tokenize.</param>
    /// <param name="log">An optional logger to help debug a tokenizer configuration.</param>
    /// <returns>The resulting tokens.</returns>
<<<<<<< HEAD
    public IEnumerable<Token> Tokenize(IEnumerable<string> input, Watcher? watcher = null) =>
        this.Tokenize(new Scanner.DefaultScanner(input), watcher);
=======
    public IEnumerable<Token> Tokenize(IEnumerable<string> input, ILogger? log = null) =>
        this.Tokenize(new Scanner.DefaultScanner(input), log);
>>>>>>> fc539f2f

    /// <summary>
    /// Tokenizes the given iterator of characters with the current configured
    /// tokenizer and returns the iterator of tokens for the input.
    /// This will throw an exception if the input is not tokenizable.
    /// </summary>
    /// <remarks>
    /// If the input comes from multiple locations, the input name may be changed
    /// during the enumeration of the input into the tokenizer.
    /// </remarks>
    /// <param name="input">The input runes to tokenize.</param>
    /// <param name="log">An optional logger to help debug a tokenizer configuration.</param>
    /// <returns>The resulting tokens.</returns>
<<<<<<< HEAD
    public IEnumerable<Token> Tokenize(IEnumerable<Rune> input, Watcher? watcher = null) =>
        this.Tokenize(new Scanner.DefaultScanner(input), watcher);
=======
    public IEnumerable<Token> Tokenize(IEnumerable<Rune> input, ILogger? log = null) =>
        this.Tokenize(new Scanner.DefaultScanner(input), log);
>>>>>>> fc539f2f

    /// <summary>
    /// Tokenizes the given iterator of characters with the current configured
    /// tokenizer and returns the iterator of tokens for the input.
    /// This will throw an exception if the input is not tokenizable.
    /// </summary>
    /// <remarks>
    /// If the input comes from multiple locations, the input name may be changed
    /// during the enumeration of the input into the tokenizer.
    /// </remarks>
    /// <param name="scanner">The input to get the runes to tokenize.</param>
    /// <param name="log">An optional logger to help debug a tokenizer configuration.</param>
    /// <returns>The resulting tokens.</returns>
<<<<<<< HEAD
    public IEnumerable<Token> Tokenize(Scanner.IScanner scanner, Watcher? watcher = null) =>
        new Runner(scanner, watcher, this.start, this.errorToken, this.consume).Tokenize();
=======
    public IEnumerable<Token> Tokenize(Scanner.IScanner scanner, ILogger? log = null) =>
        new Runner(scanner, this.start, this.errorToken, this.consume, log).Tokenize();
>>>>>>> fc539f2f

    /// <summary>Gets the human readable debug string.</summary>
    /// <returns>The tokenizer's string.</returns>
    public override string ToString() {
        StringBuilder buf = new();
        this.start?.AppendDebugString(buf, this.consume);
        foreach (State state in this.states.Values) {
            if (state != this.start) state.AppendDebugString(buf, this.consume);
        }
<<<<<<< HEAD
        if (this.errorToken is not null) buf.Append(this.errorToken.ToString());
=======
        if (this.errorToken is not null) {
            buf.Append(this.errorToken.ToString());
        }
>>>>>>> fc539f2f
        return buf.ToString();
    }
}<|MERGE_RESOLUTION|>--- conflicted
+++ resolved
@@ -154,13 +154,8 @@
     /// <param name="input">The input strings to tokenize.</param>
     /// <param name="log">An optional logger to help debug a tokenizer configuration.</param>
     /// <returns>The resulting tokens.</returns>
-<<<<<<< HEAD
-    public IEnumerable<Token> Tokenize(IEnumerable<string> input, Watcher? watcher = null) =>
-        this.Tokenize(new Scanner.DefaultScanner(input), watcher);
-=======
     public IEnumerable<Token> Tokenize(IEnumerable<string> input, ILogger? log = null) =>
         this.Tokenize(new Scanner.DefaultScanner(input), log);
->>>>>>> fc539f2f
 
     /// <summary>
     /// Tokenizes the given iterator of characters with the current configured
@@ -174,13 +169,8 @@
     /// <param name="input">The input runes to tokenize.</param>
     /// <param name="log">An optional logger to help debug a tokenizer configuration.</param>
     /// <returns>The resulting tokens.</returns>
-<<<<<<< HEAD
-    public IEnumerable<Token> Tokenize(IEnumerable<Rune> input, Watcher? watcher = null) =>
-        this.Tokenize(new Scanner.DefaultScanner(input), watcher);
-=======
     public IEnumerable<Token> Tokenize(IEnumerable<Rune> input, ILogger? log = null) =>
         this.Tokenize(new Scanner.DefaultScanner(input), log);
->>>>>>> fc539f2f
 
     /// <summary>
     /// Tokenizes the given iterator of characters with the current configured
@@ -194,13 +184,8 @@
     /// <param name="scanner">The input to get the runes to tokenize.</param>
     /// <param name="log">An optional logger to help debug a tokenizer configuration.</param>
     /// <returns>The resulting tokens.</returns>
-<<<<<<< HEAD
-    public IEnumerable<Token> Tokenize(Scanner.IScanner scanner, Watcher? watcher = null) =>
-        new Runner(scanner, watcher, this.start, this.errorToken, this.consume).Tokenize();
-=======
     public IEnumerable<Token> Tokenize(Scanner.IScanner scanner, ILogger? log = null) =>
         new Runner(scanner, this.start, this.errorToken, this.consume, log).Tokenize();
->>>>>>> fc539f2f
 
     /// <summary>Gets the human readable debug string.</summary>
     /// <returns>The tokenizer's string.</returns>
@@ -210,13 +195,7 @@
         foreach (State state in this.states.Values) {
             if (state != this.start) state.AppendDebugString(buf, this.consume);
         }
-<<<<<<< HEAD
         if (this.errorToken is not null) buf.Append(this.errorToken.ToString());
-=======
-        if (this.errorToken is not null) {
-            buf.Append(this.errorToken.ToString());
-        }
->>>>>>> fc539f2f
         return buf.ToString();
     }
 }