--- conflicted
+++ resolved
@@ -6,13 +6,8 @@
 sealed public class SingleChar : IMatcher {
 
     /// <summary>Creates a single matcher for the given character.</summary>
-<<<<<<< HEAD
-    /// <param name="singleChar">The character to match.</param>
-    public SingleChar(char singleChar) => this.Rune = new(singleChar);
-=======
     /// <param name="singleRune">The character to match.</param>
     public SingleChar(char singleRune) => this.Rune = new(singleRune);
->>>>>>> d6e9eb07
 
     /// <summary>Creates a single matcher for the given rune.</summary>
     /// <param name="singleRune">The rune to match.</param>
