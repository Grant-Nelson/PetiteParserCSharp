--- conflicted
+++ resolved
@@ -16,18 +16,6 @@
 sealed public class Json: IColorer {
     private const string languageFile = "Examples.CodeColoring.Json.Json.lang";
     private const string exampleFile  = "Examples.CodeColoring.Json.Json.json";
-<<<<<<< HEAD
-    
-    private static readonly Parser singleton;
-    private static readonly Font font;
-
-    /// <summary>Loads the JSON parser.</summary>
-    static Json() {
-        Assembly assembly = Assembly.GetExecutingAssembly();
-        using Stream? stream = assembly.GetManifestResourceStream(languageFile);
-        if (stream is null) throw new FileLoadException(languageFile);
-
-=======
 
     private static readonly Parser singleton;
     private static readonly Font font;
@@ -37,17 +25,10 @@
         Assembly assembly = Assembly.GetExecutingAssembly();
         using Stream? stream = assembly.GetManifestResourceStream(languageFile) ??
             throw new FileLoadException(languageFile);
->>>>>>> d530c7af
         using StreamReader reader = new(stream);
         singleton = Loader.LoadParser(reader.ReadToEnd());
         font      = new Font("Consolas", 9F, FontStyle.Regular, GraphicsUnit.Point);
     }
-<<<<<<< HEAD
-
-    /// <summary>Creates a new JSON colorizer.</summary>
-    public Json() { }
-=======
->>>>>>> d530c7af
 
     /// <summary>Gets the name for this colorizer.</summary>
     /// <returns>The colorizer name.</returns>
@@ -104,14 +85,8 @@
     public string ExampleCode {
         get {
             Assembly assembly = Assembly.GetExecutingAssembly();
-<<<<<<< HEAD
-            using Stream? stream = assembly.GetManifestResourceStream(exampleFile);
-            if (stream is null) throw new FileLoadException(exampleFile);
-
-=======
             using Stream? stream = assembly.GetManifestResourceStream(exampleFile) ??
                 throw new FileLoadException(exampleFile);
->>>>>>> d530c7af
             using StreamReader reader = new(stream);
             return reader.ReadToEnd();
         }
