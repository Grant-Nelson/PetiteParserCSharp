﻿using PetiteParser.Loader;
using PetiteParser.Parser;
using PetiteParser.ParseTree;
using PetiteParser.Tokenizer;
using System;
using System.Collections.Generic;
using System.Drawing;
using System.IO;
using System.Linq;
using System.Reflection;

namespace Examples.CodeColoring.Petite;

/// <summary>A colorer for the petite parser language file.</summary>
sealed public class Petite: IColorer {
    private const string languageFile = "Examples.CodeColoring.Petite.Petite.lang";
<<<<<<< HEAD
    private const string exampleFile  = "Examples.Calculator.Calculator.lang";
    
    private static readonly Parser singleton;
    private static readonly Font font;
    private static readonly Font italic;

    /// <summary>Loads the JSON parser.</summary>
    static Petite() {
        Assembly assembly = Assembly.GetExecutingAssembly();
        using Stream? stream = assembly.GetManifestResourceStream(languageFile);
        if (stream is null) throw new FileLoadException(languageFile);

=======
    private const string exampleFile = "Examples.Calculator.Calculator.lang";

    private static readonly Parser singleton;
    private static readonly Font font;
    private static readonly Font italic;

    /// <summary>Loads the JSON parser.</summary>
    static Petite() {
        Assembly assembly = Assembly.GetExecutingAssembly();
        using Stream? stream = assembly.GetManifestResourceStream(languageFile) ??
            throw new FileLoadException(languageFile);

>>>>>>> d530c7af
        using StreamReader reader = new(stream);
        singleton = Loader.LoadParser(reader.ReadToEnd());
        font      = new Font("Consolas", 9F, FontStyle.Regular, GraphicsUnit.Point);
        italic    = new Font("Consolas", 9F, FontStyle.Italic,  GraphicsUnit.Point);
    }

    /// <summary>Creates a new Petite colorizer.</summary>
    public Petite() { }

    /// <summary>Gets the name for this colorizer.</summary>
    /// <returns>The colorizer name.</returns>
    public override string ToString() => "Petite";

    /// <summary>Returns the color formatting for the given input text.</summary>
    /// <param name="input">The input text to colorize.</param>
    /// <returns>The formatting to color the input with.</returns>
    public IEnumerable<Formatting> Colorize(params string[] input) {
        Token[] tokens = singleton.Tokenizer.Tokenize(input).ToArray();
<<<<<<< HEAD
        Result result  = singleton.Parse(tokens.Where(t => t.Name is not "error" and not "comment"));
=======
        Result result = singleton.Parse(tokens.Where(t => t.Name is not "error" and not "comment"));
>>>>>>> d530c7af
        if (result is not null && result.Success) {
            // Run though the resulting tree and output colors.
            // For strings we have to know how it is used via a prompt before we know what color to give it.
            if (result.Tree is not null) {
                Token? priorToken = null;
                foreach (ITreeNode node in result.Tree.Nodes) {
                    if (node is TokenNode tokenNode) priorToken = tokenNode.Token;
                    else if (node is PromptNode prompt && priorToken is not null)
<<<<<<< HEAD
                        yield return colorize(prompt, priorToken.Value);
=======
                        yield return colorize(prompt, priorToken);
>>>>>>> d530c7af
                }
            }
        }

        foreach (Token token in tokens.Where(t => t.Name == "comment"))
            yield return new Formatting(token, Color.Green, italic);

        foreach (Token token in tokens.Where(t => t.Name == "error"))
            yield return new Formatting(token, Color.Red, font);
    }

    /// <summary>Returns the color formating for the given prompt and token.</summary>
    /// <param name="prompt">The prompt which is called to indicate how to color the given token.</param>
    /// <param name="token">The token was read right before the given prompt.</param>
    /// <returns>The formatting for this prompt and token.</returns>
    static private Formatting colorize(PromptNode prompt, Token token) =>
        prompt.Prompt switch {
            "state"  => new Formatting(token, Color.DarkBlue,   font),
            "token"  => new Formatting(token, Color.DarkCyan,   font),
            "term"   => new Formatting(token, Color.DarkGreen,  font),
            "prompt" => new Formatting(token, Color.DarkOrange, font),
            "symbol" => new Formatting(token, Color.Black,      font),
            "string" => new Formatting(token, Color.DarkRed,    font),
            _        => new Formatting(token, Color.Black,      font)
        };

    /// <summary>Returns an example text which this will colorize.</summary>
    public string ExampleCode {
        get {
            Assembly assembly = Assembly.GetExecutingAssembly();
<<<<<<< HEAD
            using Stream? stream = assembly.GetManifestResourceStream(exampleFile);
            if (stream is null) throw new FileLoadException(exampleFile);

=======
            using Stream? stream = assembly.GetManifestResourceStream(exampleFile) ??
                throw new FileLoadException(exampleFile);
>>>>>>> d530c7af
            using StreamReader reader = new(stream);
            return reader.ReadToEnd();
        }
    }
}<|MERGE_RESOLUTION|>--- conflicted
+++ resolved
@@ -14,20 +14,6 @@
 /// <summary>A colorer for the petite parser language file.</summary>
 sealed public class Petite: IColorer {
     private const string languageFile = "Examples.CodeColoring.Petite.Petite.lang";
-<<<<<<< HEAD
-    private const string exampleFile  = "Examples.Calculator.Calculator.lang";
-    
-    private static readonly Parser singleton;
-    private static readonly Font font;
-    private static readonly Font italic;
-
-    /// <summary>Loads the JSON parser.</summary>
-    static Petite() {
-        Assembly assembly = Assembly.GetExecutingAssembly();
-        using Stream? stream = assembly.GetManifestResourceStream(languageFile);
-        if (stream is null) throw new FileLoadException(languageFile);
-
-=======
     private const string exampleFile = "Examples.Calculator.Calculator.lang";
 
     private static readonly Parser singleton;
@@ -40,7 +26,6 @@
         using Stream? stream = assembly.GetManifestResourceStream(languageFile) ??
             throw new FileLoadException(languageFile);
 
->>>>>>> d530c7af
         using StreamReader reader = new(stream);
         singleton = Loader.LoadParser(reader.ReadToEnd());
         font      = new Font("Consolas", 9F, FontStyle.Regular, GraphicsUnit.Point);
@@ -59,11 +44,7 @@
     /// <returns>The formatting to color the input with.</returns>
     public IEnumerable<Formatting> Colorize(params string[] input) {
         Token[] tokens = singleton.Tokenizer.Tokenize(input).ToArray();
-<<<<<<< HEAD
         Result result  = singleton.Parse(tokens.Where(t => t.Name is not "error" and not "comment"));
-=======
-        Result result = singleton.Parse(tokens.Where(t => t.Name is not "error" and not "comment"));
->>>>>>> d530c7af
         if (result is not null && result.Success) {
             // Run though the resulting tree and output colors.
             // For strings we have to know how it is used via a prompt before we know what color to give it.
@@ -72,11 +53,7 @@
                 foreach (ITreeNode node in result.Tree.Nodes) {
                     if (node is TokenNode tokenNode) priorToken = tokenNode.Token;
                     else if (node is PromptNode prompt && priorToken is not null)
-<<<<<<< HEAD
                         yield return colorize(prompt, priorToken.Value);
-=======
-                        yield return colorize(prompt, priorToken);
->>>>>>> d530c7af
                 }
             }
         }
@@ -107,14 +84,8 @@
     public string ExampleCode {
         get {
             Assembly assembly = Assembly.GetExecutingAssembly();
-<<<<<<< HEAD
-            using Stream? stream = assembly.GetManifestResourceStream(exampleFile);
-            if (stream is null) throw new FileLoadException(exampleFile);
-
-=======
             using Stream? stream = assembly.GetManifestResourceStream(exampleFile) ??
                 throw new FileLoadException(exampleFile);
->>>>>>> d530c7af
             using StreamReader reader = new(stream);
             return reader.ReadToEnd();
         }
