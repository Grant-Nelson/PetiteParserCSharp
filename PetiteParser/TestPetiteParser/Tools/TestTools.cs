﻿using Microsoft.VisualStudio.TestTools.UnitTesting;
using PetiteParser.Diff;
using PetiteParser.Formatting;
using System;
using System.Text;
using System.Text.RegularExpressions;

namespace TestPetiteParser.Tools;

/// <summary>This is a set of tools uses for testing.</summary>
<<<<<<< HEAD
static internal class TestTools {
=======
static public class TestTools {
>>>>>>> d530c7af

    /// <summary>Checks the equality of the given strings and displays a diff if not equal.</summary>
    /// <param name="exp">The expected value.</param>
    /// <param name="result">The resulting value.</param>
    static public void AreEqual(string exp, string result) {
        if (exp != result) {
            StringBuilder buf = new();
            buf.AppendLine();
            buf.AppendLine("Diff:");
            buf.AppendLine(Diff.Default().PlusMinus(exp, result).IndentLines(" "));

            buf.AppendLine("Expected:");
            buf.AppendLine(exp.IndentLines("  "));

            buf.AppendLine("Actual:");
            buf.AppendLine(result.IndentLines("  "));

            buf.AppendLine("Escaped:");
            buf.AppendLine("  Expected: " + exp.Escape());
            buf.Append("  Actual:   " + result.Escape());
            Assert.Fail(buf.ToString());
        }
    }

    /// <summary>Checks if the given string is matched by the given regular expression pattern.</summary>
    /// <param name="pattern">The pattern to match the given string against.</param>
    /// <param name="result">The given string to match with the regular expression.</param>
    static public void RegexMatch(string pattern, string result) {
        Regex r = new(pattern);
        if (!r.IsMatch(result)) {
            StringBuilder buf = new();
            buf.AppendLine();
            buf.AppendLine("Result failed to match regular expression:");
            buf.AppendLine("  Pattern:");
            buf.AppendLine(pattern.IndentLines("    "));
            buf.AppendLine("  Actual:");
            buf.Append(result.IndentLines("    "));
            Assert.Fail(buf.ToString());
        }
    }

    /// <summary>Checks that an expected error is thrown from the given action.</summary>
    static public void ThrowsException(Action handle, params string[] expected) {
        try {
            handle();
        } catch (Exception err) {
<<<<<<< HEAD
            AreEqual(expected.JoinLines(), err.Message.TrimEnd());
=======
            TestTools.AreEqual(expected.JoinLines(), err.Message.TrimEnd());
>>>>>>> d530c7af
            return;
        }
        Assert.Fail("Expected an exception none. Expected:" +
            Environment.NewLine + "  " + expected.JoinLines().IndentLines("  "));
    }
}<|MERGE_RESOLUTION|>--- conflicted
+++ resolved
@@ -8,11 +8,7 @@
 namespace TestPetiteParser.Tools;
 
 /// <summary>This is a set of tools uses for testing.</summary>
-<<<<<<< HEAD
 static internal class TestTools {
-=======
-static public class TestTools {
->>>>>>> d530c7af
 
     /// <summary>Checks the equality of the given strings and displays a diff if not equal.</summary>
     /// <param name="exp">The expected value.</param>
@@ -59,11 +55,7 @@
         try {
             handle();
         } catch (Exception err) {
-<<<<<<< HEAD
-            AreEqual(expected.JoinLines(), err.Message.TrimEnd());
-=======
             TestTools.AreEqual(expected.JoinLines(), err.Message.TrimEnd());
->>>>>>> d530c7af
             return;
         }
         Assert.Fail("Expected an exception none. Expected:" +
