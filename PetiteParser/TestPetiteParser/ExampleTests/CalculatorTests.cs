﻿using Examples.Calculator;
using Microsoft.VisualStudio.TestTools.UnitTesting;
using PetiteParser.Formatting;
using System.Collections.Generic;
using TestPetiteParser.Tools;

namespace TestPetiteParser.ExampleTests;

[TestClass]
sealed public class CalculatorTests {

    /// Checks that the given input to the given calculator will result in the expected lines on the stack.
    static private void checkCalc(Calculator calc, string input, params string[] expected) {
        calc.Clear();
        calc.Calculate(input);
        TestTools.AreEqual(expected.JoinLines(), calc.StackToString());
    }

    [TestMethod]
    public void Calculator01IntMath() {
        Calculator calc = new();
        checkCalc(calc, "", "no result");
        checkCalc(calc, "42", "42");
        checkCalc(calc, "2 * 3", "6");
        checkCalc(calc, "2 + 3", "5");
        checkCalc(calc, "2 * 3 + 5", "11");
        checkCalc(calc, "2 * (3 + 5)", "16");
        checkCalc(calc, "(2 * 3) + 5", "11");
        checkCalc(calc, "(2 * (3 + 5))", "16");
        checkCalc(calc, "-(3 + 5)", "-8");
        checkCalc(calc, "2*5 + 5*2", "20");
        checkCalc(calc, "12 - 5", "7");
        checkCalc(calc, "12 + -5", "7");
        checkCalc(calc, "2*6 - 5", "7");
        checkCalc(calc, "2*2*3 + 5*(-1)", "7");
        checkCalc(calc, "2*2*3 + 5*(-1)", "7");
        checkCalc(calc, "2**3", "8");
        checkCalc(calc, "1100b", "12");
        checkCalc(calc, "0xF00A", "61450");
        checkCalc(calc, "77o", "63");
        checkCalc(calc, "42d", "42");
    }

    [TestMethod]
    public void Calculator02Floats() {
        Calculator calc = new();
        checkCalc(calc, "3.14", "3.14");
        checkCalc(calc, "314e-2", "3.14");
        checkCalc(calc, "314.0e-2", "3.14");
        checkCalc(calc, "31.4e-1", "3.14");
        checkCalc(calc, "0.0314e2", "3.14");
        checkCalc(calc, "0.0314e+2", "3.14");
        checkCalc(calc, "2.0 * 3", "6.0");
        checkCalc(calc, "2 * 3.0", "6.0");
        checkCalc(calc, "2.0 * 3.0", "6.0");
        checkCalc(calc, "real(2) * 3", "6.0");
        checkCalc(calc, "2.0 - 3", "-1.0");
        checkCalc(calc, "2.0 ** 3", "8.0");
    }

    [TestMethod]
    public void Calculator03Functions() {
        Calculator calc = new();
        checkCalc(calc, "min(2, 4, 3)", "2");
        checkCalc(calc, "max(2, 4, 3)", "4");
        checkCalc(calc, "sum(2, 4, 3)", "9");
        checkCalc(calc, "avg(2, 4, 3)", "3.0");
        checkCalc(calc, "min(2+4, 4-2, 1*3)", "2");
        checkCalc(calc, "floor(3.5)", "3");
        checkCalc(calc, "round(3.5)", "4");
        checkCalc(calc, "ceil(3.5)", "4");
    }

    [TestMethod]
    public void Calculator04Errors() {
        Calculator calc = new();
        checkCalc(calc, "square(11)",
           "Errors in calculator input:",
           "   No function called square found.");

        calc.AddFunc("square", delegate (List<object> list) {
            if (list.Count != 1) throw new CalcException("Square may one and only one input.");
            Variant v = new(list[0]);
            return v.ImplicitInt ? v.AsInt*v.AsInt :
<<<<<<< HEAD
                 v.ImplicitReal ? (object)(v.AsReal*v.AsReal) :
                 throw new CalcException("May only square an int or real number but got "+v+".");
=======
                    v.ImplicitReal ? (object)(v.AsReal*v.AsReal) :
                    throw new CalcException("May only square an int or real number but got "+v+".");
>>>>>>> d6e9eb07
        });

        checkCalc(calc, "square(11)", "121");
        checkCalc(calc, "square(-4.33)", "18.7489");
        checkCalc(calc, "square(\"cat\")",
           "Errors in calculator input:",
           "   May only square an int or real number but got String(cat).");
    }

    [TestMethod]
    public void Calculator05Strings() {
        Calculator calc = new();
        checkCalc(calc, "\"cat\" + \"9\"", "cat9");
        checkCalc(calc, "\"cat\" + string(9)", "cat9");
        checkCalc(calc, "\"cat\" + string(6 + int(\"3\"))", "cat9");
        checkCalc(calc, "bin(42)", "101010b");
        checkCalc(calc, "oct(42)", "52o");
        checkCalc(calc, "hex(42)", "0x2A");
        checkCalc(calc, "upper(\"CAT-cat\")", "CAT-CAT");
        checkCalc(calc, "lower(\"CAT-cat\")", "cat-cat");

        checkCalc(calc, "sub(\"catch\", 0, 3)", "cat");
        checkCalc(calc, "sub(\"catch\", 1, 3)", "at");
        checkCalc(calc, "sub(\"catch\", 3, 5)", "ch");
        checkCalc(calc, "sub(\"catch\", 3, 3)", "");
        checkCalc(calc, "sub(\"catch\", 3, 1)",
           "Errors in calculator input:",
           "   Invalid substring range: 3..1");

        checkCalc(calc, "len(\"catch\")", "5");
        checkCalc(calc, "len(\"cat\")", "3");
        checkCalc(calc, "len(\"\\\"\")", "1");
        checkCalc(calc, "len(\"\")", "0");
        checkCalc(calc, "bool(\"tr\"+\"ue\")", "true");
    }

    [TestMethod]
    public void Calculator06Booleans() {
        Calculator calc = new();
        checkCalc(calc, "hex(0xFF00 & 0xF0F0)", "0xF000");
        checkCalc(calc, "hex(0xFF00 | 0xF0F0)", "0xFFF0");
        checkCalc(calc, "hex(0xFF00 ^ 0xF0F0)", "0xFF0");
        checkCalc(calc, "hex(~0xFF00 & 0x0FF0)", "0xF0");

        checkCalc(calc, "!true", "false");
        checkCalc(calc, "!false", "true");
        checkCalc(calc, "true & true", "true");
        checkCalc(calc, "true & false", "false");
        checkCalc(calc, "false & true", "false");
        checkCalc(calc, "false & false", "false");
        checkCalc(calc, "true | true", "true");
        checkCalc(calc, "true | false", "true");
        checkCalc(calc, "false | true", "true");
        checkCalc(calc, "false | false", "false");
        checkCalc(calc, "true ^ true", "false");
        checkCalc(calc, "true ^ false", "true");
        checkCalc(calc, "false ^ true", "true");
        checkCalc(calc, "false ^ false", "false");
    }

    [TestMethod]
    public void Calculator07Comparisons() {
        Calculator calc = new();
        checkCalc(calc, "10 == 3", "false");
        checkCalc(calc, "3 == 3", "true");
        checkCalc(calc, "10 != 3", "true");
        checkCalc(calc, "3 != 3", "false");
        checkCalc(calc, "10 < 3", "false");
        checkCalc(calc, "3 < 3", "false");
        checkCalc(calc, "3 <= 3", "true");
        checkCalc(calc, "3 <= 10", "true");
        checkCalc(calc, "10 <= 3", "false");
        checkCalc(calc, "2 < 3", "true");
        checkCalc(calc, "10 > 3", "true");
        checkCalc(calc, "3 > 3", "false");
        checkCalc(calc, "3 >= 3", "true");
        checkCalc(calc, "10 >= 3", "true");
        checkCalc(calc, "3 >= 10", "false");
        checkCalc(calc, "3 > 2", "true");

        checkCalc(calc, "3 == 3.0", "true");
        checkCalc(calc, "\"3\" == 3", "false");
        checkCalc(calc, "\"3\" == string(3)", "true");
        checkCalc(calc, "true == false", "false");
        checkCalc(calc, "true != false", "true");
    }

    [TestMethod]
    public void Calculator08ConstsAndVars() {
        Calculator calc = new();
        checkCalc(calc, "(3 == 2) | (4 < 10)", "true");
        checkCalc(calc, "x := 4+5; y := 9; x == y; x+y", "true, 18");
        checkCalc(calc, "x", "9");
        checkCalc(calc, "z",
           "Errors in calculator input:",
           "   No constant called z found.");
        calc.SetVar("z", true);
        checkCalc(calc, "z", "true");
        checkCalc(calc, "e", "2.718281828459045");
        checkCalc(calc, "pi", "3.141592653589793");
        checkCalc(calc, "cos(pi)", "-1.0");
    }

    [TestMethod]
    public void Calculator09Formatting() {
        Calculator calc = new();
        checkCalc(calc, "padLeft(\"Hello\", 12)", "       Hello");
        checkCalc(calc, "padRight(\"Hello\", 12)", "Hello       ");
        checkCalc(calc, "padLeft(\"Hello\", 12, \"-\")", "-------Hello");
        checkCalc(calc, "padRight(\"Hello\", 12, \"-\")", "Hello-------");
        checkCalc(calc, "trim(\"   Hello   \")", "Hello");
        checkCalc(calc, "trimLeft(\"   Hello   \")", "Hello   ");
        checkCalc(calc, "trimRight(\"   Hello   \")", "   Hello");
        checkCalc(calc, "trim(str(1))",
           "Errors in calculator input:",
           "   No function called str found.");
        checkCalc(calc, "join(\"a\", \"b\", \"c\", \"d\")", "bacad");
    }
}<|MERGE_RESOLUTION|>--- conflicted
+++ resolved
@@ -82,13 +82,8 @@
             if (list.Count != 1) throw new CalcException("Square may one and only one input.");
             Variant v = new(list[0]);
             return v.ImplicitInt ? v.AsInt*v.AsInt :
-<<<<<<< HEAD
-                 v.ImplicitReal ? (object)(v.AsReal*v.AsReal) :
-                 throw new CalcException("May only square an int or real number but got "+v+".");
-=======
-                    v.ImplicitReal ? (object)(v.AsReal*v.AsReal) :
-                    throw new CalcException("May only square an int or real number but got "+v+".");
->>>>>>> d6e9eb07
+                v.ImplicitReal ? (object)(v.AsReal*v.AsReal) :
+                throw new CalcException("May only square an int or real number but got "+v+".");
         });
 
         checkCalc(calc, "square(11)", "121");
